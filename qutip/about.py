--- conflicted
+++ resolved
@@ -9,15 +9,8 @@
 import numpy
 import scipy
 import inspect
-<<<<<<< HEAD
-import qutip
-from qutip.utilities import _blas_info
-from qutip.settings import settings
-from qutip.hardware_info import hardware_info
-=======
 from qutip.utilities import _blas_info, available_cpu_count
 import qutip.settings
->>>>>>> 4a59f335
 
 
 def about():
