# -*- coding: utf-8 -*-
# @author: Alexander Pitchford
# @email1: agp1@aber.ac.uk
# @email2: alex.pitchford@gmail.com
# @organization: Aberystwyth University
# @supervisor: Daniel Burgarth

"""
Classes that define the dynamics of the (quantum) system and target evolution
to be optimised.
The contols are also defined here, i.e. the dynamics generators (Hamiltonians,
Limbladians etc). The dynamics for the time slices are calculated here, along
with the evolution as determined by the control amplitudes.

See the subclass descriptions and choose the appropriate class for the
application. The choice depends on the type of matrix used to define
the dynamics.

These class implement functions for getting the dynamics generators for
the combined (drift + ctrls) dynamics with the approriate operator applied

Note the methods in these classes were inspired by:
DYNAMO - Dynamic Framework for Quantum Optimal Control
See Machnes et.al., arXiv.1011.4874
"""
import warnings
import numpy as np
import scipy.linalg as la
import scipy.sparse as sp
# QuTiP
from qutip import Qobj
from qutip.core import data as _data
from qutip.core.data.eigen import eigh
from qutip.settings import settings
# QuTiP control modules
import qutip.control.errors as errors
import qutip.control.tslotcomp as tslotcomp
import qutip.control.fidcomp as fidcomp
import qutip.control.propcomp as propcomp
import qutip.control.symplectic as sympl
import qutip.control.dump as qtrldump
# QuTiP logging
import qutip.logging_utils as logging
logger = logging.get_logger()

DEF_NUM_TSLOTS = 10
DEF_EVO_TIME = 1.0


def _check_ctrls_container(ctrls):
    """
    Check through the controls container.
    Convert to an array if its a list of lists
    return the processed container
    raise type error if the container structure is invalid
    """
    if isinstance(ctrls, (list, tuple)):
        # Check to see if list of lists
        try:
            if isinstance(ctrls[0], (list, tuple)):
                ctrls_ = np.empty((len(ctrls), len(ctrls[0])), dtype=object)
                for i, ctrl in enumerate(ctrls):
                    ctrls_[i, :] = ctrl
                ctrls = ctrls_
        except IndexError:
            pass

    if isinstance(ctrls, np.ndarray):
        if len(ctrls.shape) != 2:
            raise TypeError("Incorrect shape for ctrl dyn gen array")
        for k in range(ctrls.shape[0]):
            for j in range(ctrls.shape[1]):
                if not isinstance(ctrls[k, j], Qobj):
                    raise TypeError("All control dyn gen must be Qobj")
    elif isinstance(ctrls, (list, tuple)):
        for ctrl in ctrls:
            if not isinstance(ctrl, Qobj):
                raise TypeError("All control dyn gen must be Qobj")
    else:
        raise TypeError("Controls list or array not set correctly")

    return ctrls


def _check_drift_dyn_gen(drift):
    if isinstance(drift, Qobj):
        return
    if not isinstance(drift, (list, tuple)):
        raise TypeError("drift should be a Qobj or a list of Qobj")
    for d in drift:
        if not isinstance(d, Qobj):
            raise TypeError("drift should be a Qobj or a list of Qobj")


def _attrib_deprecation(message, stacklevel=3):
    """
    Issue deprecation warning
    Using stacklevel=3 will ensure message refers the function
    calling with the deprecated parameter,
    """
    warnings.warn(message, FutureWarning, stacklevel=stacklevel)


def _func_deprecation(message, stacklevel=3):
    """
    Issue deprecation warning
    Using stacklevel=3 will ensure message refers the function
    calling with the deprecated parameter,
    """
    warnings.warn(message, FutureWarning, stacklevel=stacklevel)


class Dynamics(object):
    """
    This is a base class only. See subclass descriptions and choose an
    appropriate one for the application.

    Note that initialize_controls must be called before most of the methods
    can be used. init_timeslots can be called sometimes earlier in order
    to access timeslot related attributes

    This acts as a container for the operators that are used to calculate
    time evolution of the system under study. That is the dynamics generators
    (Hamiltonians, Lindbladians etc), the propagators from one timeslot to
    the next, and the evolution operators. Due to the large number of matrix
    additions and multiplications, for small systems at least, the optimisation
    performance is much better using ndarrays to represent these operators.
    However

    Attributes
    ----------
    log_level : integer
        level of messaging output from the logger.
        Options are attributes of qutip.logging_utils,
        in decreasing levels of messaging, are:
        DEBUG_INTENSE, DEBUG_VERBOSE, DEBUG, INFO, WARN, ERROR, CRITICAL
        Anything WARN or above is effectively 'quiet' execution,
        assuming everything runs as expected.
        The default NOTSET implies that the level will be taken from
        the QuTiP settings file, which by default is WARN

    params:  Dictionary
        The key value pairs are the attribute name and value
        Note: attributes are created if they do not exist already,
        and are overwritten if they do.

    stats : Stats
        Attributes of which give performance stats for the optimisation
        set to None to reduce overhead of calculating stats.
        Note it is (usually) shared with the Optimizer object

    tslot_computer : TimeslotComputer (subclass instance)
        Used to manage when the timeslot dynamics
        generators, propagators, gradients etc are updated

    prop_computer : PropagatorComputer (subclass instance)
        Used to compute the propagators and their gradients

    fid_computer : FidelityComputer (subclass instance)
        Used to computer the fidelity error and the fidelity error
        gradient.

    memory_optimization : int
        Level of memory optimisation. Setting to 0 (default) means that
        execution speed is prioritized over memory.
        Setting to 1 means that some memory prioritisation steps will be
        taken, for instance using Qobj (and hence sparse arrays) as the
        the internal operator data type, and not caching some operators
        Potentially further memory saving maybe made with
        memory_optimization > 1.
        The options are processed in _set_memory_optimizations, see
        this for more information. Individual memory saving  options can be
        switched by settting them directly (see below)

    oper_dtype : type
        Data type for internal dynamics generators, propagators and time
        evolution operators. This can be ndarray or Qobj.
        Qobj may perform better for larger systems, and will also
        perform better when (custom) fidelity measures use Qobj methods
        such as partial trace.
        See _choose_oper_dtype for how this is chosen when not specified

    cache_phased_dyn_gen : bool
        If True then the dynamics generators will be saved with and
        without the propagation prefactor (if there is one)
        Defaults to True when memory_optimization=0, otherwise False

    cache_prop_grad : bool
        If the True then the propagator gradients (for exact gradients) will
        be computed when the propagator are computed and cache until
        the are used by the fidelity computer. If False then the
        fidelity computer will calculate them as needed.
        Defaults to True when memory_optimization=0, otherwise False

    cache_dyn_gen_eigenvectors_adj: bool
        If True then DynamicsUnitary will cached the adjoint of
        the Hamiltion eignvector matrix
        Defaults to True when memory_optimization=0, otherwise False

    sparse_eigen_decomp: bool
        If True then DynamicsUnitary will use the sparse eigenvalue
        decomposition.
        Defaults to True when memory_optimization<=1, otherwise False

    num_tslots : integer
        Number of timeslots (aka timeslices)

    num_ctrls : integer
        Number of controls.
        Note this is calculated as the length of ctrl_dyn_gen when first used.
        And is recalculated during initialise_controls only.

    evo_time : float
        Total time for the evolution

    tau : array[num_tslots] of float
        Duration of each timeslot
        Note that if this is set before initialize_controls is called
        then num_tslots and evo_time are calculated from tau, otherwise
        tau is generated from num_tslots and evo_time, that is
        equal size time slices

    time : array[num_tslots+1] of float
        Cumulative time for the evolution, that is the time at the start
        of each time slice

    drift_dyn_gen : Qobj or list of Qobj
        Drift or system dynamics generator (Hamiltonian)
        Matrix defining the underlying dynamics of the system
        Can also be a list of Qobj (length num_tslots) for time varying
        drift dynamics

    ctrl_dyn_gen : List of Qobj
        Control dynamics generator (Hamiltonians)
        List of matrices defining the control dynamics

    initial : Qobj
        Starting state / gate
        The matrix giving the initial state / gate, i.e. at time 0
        Typically the identity for gate evolution

    target : Qobj
        Target state / gate:
        The matrix giving the desired state / gate for the evolution

    ctrl_amps : array[num_tslots, num_ctrls] of float
        Control amplitudes
        The amplitude (scale factor) for each control in each timeslot

    initial_ctrl_scaling : float
        Scale factor applied to be applied the control amplitudes
        when they are initialised
        This is used by the PulseGens rather than in any fucntions in
        this class

    initial_ctrl_offset  : float
        Linear offset applied to be applied the control amplitudes
        when they are initialised
        This is used by the PulseGens rather than in any fucntions in
        this class

    dyn_gen : List of Qobj
        Dynamics generators
        the combined drift and control dynamics generators
        for each timeslot

    prop : list of Qobj
        Propagators - used to calculate time evolution from one
        timeslot to the next

    prop_grad : array[num_tslots, num_ctrls] of Qobj
        Propagator gradient (exact gradients only)
        Array  of Qobj that give the gradient
        with respect to the control amplitudes in a timeslot
        Note this attribute is only created when the selected
        PropagatorComputer is an exact gradient type.

    fwd_evo : List of Qobj
        Forward evolution (or propagation)
        the time evolution operator from the initial state / gate to the
        specified timeslot as generated by the dyn_gen

    onwd_evo : List of Qobj
        Onward evolution (or propagation)
        the time evolution operator from the specified timeslot to
        end of the evolution time as generated by the dyn_gen

    onto_evo : List of Qobj
        'Backward' List of Qobj propagation
        the overlap of the onward propagation with the inverse of the
        target.
        Note this is only used (so far) by the unitary dynamics fidelity

    evo_current : Boolean
        Used to flag that the dynamics used to calculate the evolution
        operators is current. It is set to False when the amplitudes
        change

    fact_mat_round_prec : float
        Rounding precision used when calculating the factor matrix
        to determine if two eigenvalues are equivalent
        Only used when the PropagatorComputer uses diagonalisation

    def_amps_fname : string
        Default name for the output used when save_amps is called

    unitarity_check_level : int
        If > 0 then unitarity of the system evolution is checked at at
        evolution recomputation.
        level 1 checks all propagators
        level 2 checks eigen basis as well
        Default is 0

    unitarity_tol :
        Tolerance used in checking if operator is unitary
        Default is 1e-10

    dump : :class:`dump.DynamicsDump`
        Store of historical calculation data.
        Set to None (Default) for no storing of historical data
        Use dumping property to set level of data dumping

    dumping : string
        level of data dumping: NONE, SUMMARY, FULL or CUSTOM
        See property docstring for details

    dump_to_file : bool
        If set True then data will be dumped to file during the calculations
        dumping will be set to SUMMARY during init_evo if dump_to_file is True
        and dumping not set.
        Default is False

    dump_dir : string
        Basically a link to dump.dump_dir. Exists so that it can be set through
        dyn_params.
        If dump is None then will return None or will set dumping to SUMMARY
        when setting a path

    """
    def __init__(self, optimconfig, params=None):
        self.config = optimconfig
        self.params = params
        self.reset()

    def reset(self):
        # Link to optimiser object if self is linked to one
        self.parent = None
        # Main functional attributes
        self.time = None
        self.initial = None
        self.target = None
        self.ctrl_amps = None
        self.initial_ctrl_scaling = 1.0
        self.initial_ctrl_offset = 0.0
        self.drift_dyn_gen = None
        self.ctrl_dyn_gen = None
        self._tau = None
        self._evo_time = None
        self._num_ctrls = None
        self._num_tslots = None
        # attributes used for processing evolution
        self.memory_optimization = 0
        self.oper_dtype = None
        self.cache_phased_dyn_gen = None
        self.cache_prop_grad = None
        self.cache_dyn_gen_eigenvectors_adj = None
        self.sparse_eigen_decomp = None
        self.dyn_dims = None
        self.dyn_shape = None
        self.sys_dims = None
        self.sys_shape = None
        self.time_depend_drift = False
        self.time_depend_ctrl_dyn_gen = False
        # These internal attributes will be of the internal operator data type
        # used to compute the evolution
        # This will be either ndarray or Qobj
        self._drift_dyn_gen = None
        self._ctrl_dyn_gen = None
        self._phased_ctrl_dyn_gen = None
        self._dyn_gen_phase = None
        self._phase_application = None
        self._initial = None
        self._target = None
        self._onto_evo_target = None
        self._dyn_gen = None
        self._phased_dyn_gen = None
        self._prop = None
        self._prop_grad = None
        self._fwd_evo = None
        self._onwd_evo = None
        self._onto_evo = None
        # The _qobj attribs are Qobj representations of the equivalent
        # internal attribute. They are only set when the extenal accessors
        # are used
        self._onto_evo_target_qobj = None
        self._dyn_gen_qobj = None
        self._prop_qobj = None
        self._prop_grad_qobj = None
        self._fwd_evo_qobj = None
        self._onwd_evo_qobj = None
        self._onto_evo_qobj = None
        # Atrributes used in diagonalisation
        # again in internal operator data type (see above)
        self._decomp_curr = None
        self._prop_eigen = None
        self._dyn_gen_eigenvectors = None
        self._dyn_gen_eigenvectors_adj = None
        self._dyn_gen_factormatrix = None
        self.fact_mat_round_prec = 1e-10

        # Debug and information attribs
        self.stats = None
        self.id_text = 'DYN_BASE'
        self.def_amps_fname = "ctrl_amps.txt"
        self.log_level = self.config.log_level
        # Internal flags
        self._dyn_gen_mapped = False
        self._evo_initialized = False
        self._timeslots_initialized = False
        self._ctrls_initialized = False
        self._ctrl_dyn_gen_checked = False
        self._drift_dyn_gen_checked = False
        # Unitary checking
        self.unitarity_check_level = 0
        self.unitarity_tol = 1e-10
        # Data dumping
        self.dump = None
        self.dump_to_file = False

        self.apply_params()

        # Create the computing objects
        self._create_computers()

        self.clear()

    def apply_params(self, params=None):
        """
        Set object attributes based on the dictionary (if any) passed in the
        instantiation, or passed as a parameter
        This is called during the instantiation automatically.
        The key value pairs are the attribute name and value
        Note: attributes are created if they do not exist already,
        and are overwritten if they do.
        """
        if not params:
            params = self.params

        if isinstance(params, dict):
            self.params = params
            for key in params:
                setattr(self, key, params[key])

    @property
    def log_level(self):
        return logger.level

    @log_level.setter
    def log_level(self, lvl):
        """
        Set the log_level attribute and set the level of the logger
        that is call logger.setLevel(lvl)
        """
        logger.setLevel(lvl)

    @property
    def dumping(self):
        """
        The level of data dumping that will occur during the time evolution
        calculation.

        - NONE : No processing data dumped (Default)
        - SUMMARY : A summary of each time evolution will be recorded
        - FULL : All operators used or created in the calculation dumped
        - CUSTOM : Some customised level of dumping

        When first set to CUSTOM this is equivalent to SUMMARY. It is then up
        to the user to specify which operators are dumped.  WARNING: FULL could
        consume a lot of memory!
        """
        if self.dump is None:
            lvl = 'NONE'
        else:
            lvl = self.dump.level

        return lvl

    @dumping.setter
    def dumping(self, value):
        if value is None:
            self.dump = None
        else:
            if not isinstance(value, str):
                raise TypeError("Value must be string value")
            lvl = value.upper()
            if lvl == 'NONE':
                self.dump = None
            else:
                if not isinstance(self.dump, qtrldump.DynamicsDump):
                    self.dump = qtrldump.DynamicsDump(self, level=lvl)
                else:
                    self.dump.level = lvl

    @property
    def dump_dir(self):
        if self.dump:
            return self.dump.dump_dir
        else:
            return None

    @dump_dir.setter
    def dump_dir(self, value):
        if not self.dump:
            self.dumping = 'SUMMARY'
        self.dump.dump_dir = value

    def _create_computers(self):
        """
        Create the default timeslot, fidelity and propagator computers
        """
        # The time slot computer. By default it is set to UpdateAll
        # can be set to DynUpdate in the configuration
        # (see class file for details)
        if self.config.tslot_type == 'DYNAMIC':
            self.tslot_computer = tslotcomp.TSlotCompDynUpdate(self)
        else:
            self.tslot_computer = tslotcomp.TSlotCompUpdateAll(self)

        self.prop_computer = propcomp.PropCompFrechet(self)
        self.fid_computer = fidcomp.FidCompTraceDiff(self)

    def clear(self):
        self.ctrl_amps = None
        self.evo_current = False
        if self.fid_computer is not None:
            self.fid_computer.clear()

    @property
    def num_tslots(self):
        if not self._timeslots_initialized:
            self.init_timeslots()
        return self._num_tslots

    @num_tslots.setter
    def num_tslots(self, value):
        self._num_tslots = value
        if self._timeslots_initialized:
            self._tau = None
            self.init_timeslots()

    @property
    def evo_time(self):
        if not self._timeslots_initialized:
            self.init_timeslots()
        return self._evo_time

    @evo_time.setter
    def evo_time(self, value):
        self._evo_time = value
        if self._timeslots_initialized:
            self._tau = None
            self.init_timeslots()

    @property
    def tau(self):
        if not self._timeslots_initialized:
            self.init_timeslots()
        return self._tau

    @tau.setter
    def tau(self, value):
        self._tau = value
        self.init_timeslots()

    def init_timeslots(self):
        """
        Generate the timeslot duration array 'tau' based on the evo_time
        and num_tslots attributes, unless the tau attribute is already set
        in which case this step in ignored
        Generate the cumulative time array 'time' based on the tau values
        """
        # set the time intervals to be equal timeslices of the total if
        # the have not been set already (as part of user config)
        if self._num_tslots is None:
            self._num_tslots = DEF_NUM_TSLOTS
        if self._evo_time is None:
            self._evo_time = DEF_EVO_TIME

        if self._tau is None:
            self._tau = np.ones(self._num_tslots, dtype='f') * \
                self._evo_time/self._num_tslots
        else:
            self._num_tslots = len(self._tau)
            self._evo_time = np.sum(self._tau)

        self.time = np.zeros(self._num_tslots+1, dtype=float)
        # set the cumulative time by summing the time intervals
        for t in range(self._num_tslots):
            self.time[t+1] = self.time[t] + self._tau[t]

        self._timeslots_initialized = True

    def _set_memory_optimizations(self):
        """
        Set various memory optimisation attributes based on the
        memory_optimization attribute
        If they have been set already, e.g. in apply_params
        then they will not be overridden here
        """
        logger.info("Setting memory optimisations for level {}".format(
                    self.memory_optimization))

        if self.oper_dtype is None:
            self._choose_oper_dtype()
            logger.info("Internal operator data type choosen to be {}".format(
                            self.oper_dtype))
        else:
            logger.info("Using operator data type {}".format(
                            self.oper_dtype))

        if self.cache_phased_dyn_gen is None:
            if self.memory_optimization > 0:
                self.cache_phased_dyn_gen = False
            else:
                self.cache_phased_dyn_gen = True
        logger.info("phased dynamics generator caching {}".format(
                            self.cache_phased_dyn_gen))

        if self.cache_prop_grad is None:
            if self.memory_optimization > 0:
                self.cache_prop_grad = False
            else:
                self.cache_prop_grad = True
        logger.info("propagator gradient caching {}".format(
                            self.cache_prop_grad))

        if self.cache_dyn_gen_eigenvectors_adj is None:
            if self.memory_optimization > 0:
                self.cache_dyn_gen_eigenvectors_adj = False
            else:
                self.cache_dyn_gen_eigenvectors_adj = True
        logger.info("eigenvector adjoint caching {}".format(
                            self.cache_dyn_gen_eigenvectors_adj))

        if self.sparse_eigen_decomp is None:
            if self.memory_optimization > 1:
                self.sparse_eigen_decomp = True
            else:
                self.sparse_eigen_decomp = False
        logger.info("use sparse eigen decomp {}".format(
                            self.sparse_eigen_decomp))

    def _choose_oper_dtype(self):
        """
        Attempt select most efficient internal operator data type
        """

        if self.memory_optimization > 0:
            self.oper_dtype = Qobj
        else:
            # Method taken from Qobj.expm()
            # if method is not explicitly given, try to make a good choice
            # between sparse and dense solvers by considering the size of the
            # system and the number of non-zero elements.
            if self.time_depend_drift:
                dg = self.drift_dyn_gen[0]
            else:
                dg = self.drift_dyn_gen
            if self.time_depend_ctrl_dyn_gen:
                ctrls = self.ctrl_dyn_gen[0, :]
            else:
                ctrls = self.ctrl_dyn_gen
            for c in ctrls:
                dg = dg + c

            N = dg.shape[0]
            if isinstance(dg.data, _data.CSR):
                n = _data.csr.nnz(dg.data)
            else:
                n = N**2

            if N ** 2 < 100 * n:
                # large number of nonzero elements, revert to dense solver
                self.oper_dtype = np.ndarray
            elif N > 400:
                # large system, and quite sparse -> qutips sparse method
                self.oper_dtype = Qobj
            else:
                # small system, but quite sparse -> qutips sparse/dense method
                self.oper_dtype = np.ndarray

        return self.oper_dtype

    def _init_evo(self):
        """
        Create the container lists / arrays for the:
        dynamics generations, propagators, and evolutions etc
        Set the time slices and cumulative time
        """
        # check evolution operators
        if not self._drift_dyn_gen_checked:
            _check_drift_dyn_gen(self.drift_dyn_gen)
        if not self._ctrl_dyn_gen_checked:
            self.ctrl_dyn_gen = _check_ctrls_container(self.ctrl_dyn_gen)

        if not isinstance(self.initial, Qobj):
            raise TypeError("initial must be a Qobj")

        if not isinstance(self.target, Qobj):
            raise TypeError("target must be a Qobj")

        self.refresh_drift_attribs()
        self.sys_dims = self.initial.dims
        self.sys_shape = self.initial.shape
        # Set the phase application method
        self._init_phase()

        self._set_memory_optimizations()
        if self.sparse_eigen_decomp and self.sys_shape[0] <= 2:
            raise ValueError(
                "Single qubit pulse optimization dynamics cannot use sparse"
                " eigenvector decomposition because of limitations in"
                " scipy.linalg.eigsh. Pleae set sparse_eigen_decomp to False"
                " or increase the size of the system.")

        n_ts = self.num_tslots
        n_ctrls = self.num_ctrls
        if self.oper_dtype == Qobj:
            self._initial = self.initial
            self._target = self.target
            self._drift_dyn_gen = self.drift_dyn_gen
            self._ctrl_dyn_gen = self.ctrl_dyn_gen
        elif self.oper_dtype == np.ndarray:
            self._initial = self.initial.full()
            self._target = self.target.full()
            if self.time_depend_drift:
                self._drift_dyn_gen = [d.full() for d in self.drift_dyn_gen]
            else:
                self._drift_dyn_gen = self.drift_dyn_gen.full()
            if self.time_depend_ctrl_dyn_gen:
                self._ctrl_dyn_gen = np.empty([n_ts, n_ctrls], dtype=object)
                for k in range(n_ts):
                    for j in range(n_ctrls):
                        self._ctrl_dyn_gen[k, j] = \
                                    self.ctrl_dyn_gen[k, j].full()
            else:
                self._ctrl_dyn_gen = [ctrl.full()
<<<<<<< HEAD
                                      for ctrl in self.ctrl_dyn_gen]
        else:
            logger.warn(
                "Unknown option '{}' for oper_dtype. "
                "Assuming that internal drift, ctrls, initial and target "
                "have been set correctly".format(self.oper_dtype)
            )
=======
                                        for ctrl in self.ctrl_dyn_gen]
        else:
            raise ValueError(
                "Unknown oper_dtype {!r}. The oper_dtype may be qutip.Qobj or"
                " numpy.ndarray.".format(self.oper_dtype))
>>>>>>> 4a59f335

        if self.cache_phased_dyn_gen:
            if self.time_depend_ctrl_dyn_gen:
                self._phased_ctrl_dyn_gen = np.empty([n_ts, n_ctrls],
                                                     dtype=object)
                for k in range(n_ts):
                    for j in range(n_ctrls):
                        self._phased_ctrl_dyn_gen[k, j] = self._apply_phase(
                                    self._ctrl_dyn_gen[k, j])
            else:
                self._phased_ctrl_dyn_gen = [self._apply_phase(ctrl)
                                             for ctrl in self._ctrl_dyn_gen]

        self._dyn_gen = [object for x in range(self.num_tslots)]
        if self.cache_phased_dyn_gen:
            self._phased_dyn_gen = [object for x in range(self.num_tslots)]
        self._prop = [object for x in range(self.num_tslots)]
        if self.prop_computer.grad_exact and self.cache_prop_grad:
            self._prop_grad = np.empty([self.num_tslots, self.num_ctrls],
                                       dtype=object)
        # Time evolution operator (forward propagation)
        self._fwd_evo = [object for x in range(self.num_tslots+1)]
        self._fwd_evo[0] = self._initial
        if self.fid_computer.uses_onwd_evo:
            # Time evolution operator (onward propagation)
            self._onwd_evo = [object for x in range(self.num_tslots)]
        if self.fid_computer.uses_onto_evo:
            # Onward propagation overlap with inverse target
            self._onto_evo = [object for x in range(self.num_tslots+1)]
            self._onto_evo[self.num_tslots] = self._get_onto_evo_target()

        if isinstance(self.prop_computer, propcomp.PropCompDiag):
            self._create_decomp_lists()

        if (
            self.log_level <= logging.DEBUG
            and isinstance(self, DynamicsUnitary)
        ):
            self.unitarity_check_level = 1

        if self.dump_to_file:
            if self.dump is None:
                self.dumping = 'SUMMARY'
            self.dump.write_to_file = True
            self.dump.create_dump_dir()
            logger.info("Dynamics dump will be written to:\n{}".format(
                            self.dump.dump_dir))

        self._evo_initialized = True

    @property
    def dyn_gen_phase(self):
        """
        Some op that is applied to the dyn_gen before expontiating to
        get the propagator.
        See `phase_application` for how this is applied
        """
        # Note that if this returns None then _apply_phase will never be
        # called
        return self._dyn_gen_phase

    @dyn_gen_phase.setter
    def dyn_gen_phase(self, value):
        self._dyn_gen_phase = value

    @property
    def phase_application(self):
        """
        phase_application : scalar(string), default='preop'
        Determines how the phase is applied to the dynamics generators

        - 'preop'  : P = expm(phase*dyn_gen)
        - 'postop' : P = expm(dyn_gen*phase)
        - 'custom' : Customised phase application

        The 'custom' option assumes that the _apply_phase method has been
        set to a custom function.
        """
        return self._phase_application

    @phase_application.setter
    def phase_application(self, value):
        self._set_phase_application(value)

    def _set_phase_application(self, value):
        self._config_phase_application(value)
        self._phase_application = value

    def _config_phase_application(self, ph_app=None):
        """
        Set the appropriate function for the phase application
        """
        err_msg = ("Invalid value '{}' for phase application. Must be either "
                   "'preop', 'postop' or 'custom'".format(ph_app))

        if ph_app is None:
            ph_app = self._phase_application

        try:
            ph_app = ph_app.lower()
        except AttributeError:
            raise ValueError(err_msg)

        if ph_app == 'preop':
            self._apply_phase = self._apply_phase_preop
        elif ph_app == 'postop':
            self._apply_phase = self._apply_phase_postop
        elif ph_app == 'custom':
            # Do nothing, assume _apply_phase set elsewhere
            pass
        else:
            raise ValueError(err_msg)

    def _init_phase(self):
        if self.dyn_gen_phase is not None:
            self._config_phase_application()
        else:
            self.cache_phased_dyn_gen = False

    def _apply_phase(self, dg):
        """
        This default method does nothing.
        It will be set to another method automatically if `phase_application`
        is 'preop' or 'postop'. It should be overridden repointed if
        `phase_application` is 'custom'
        It will never be called if `dyn_gen_phase` is None
        """
        return dg

    def _apply_phase_preop(self, dg):
        """
        Apply phasing operator to dynamics generator.
        This called during the propagator calculation.
        In this case it will be applied as phase*dg
        """
        if hasattr(self.dyn_gen_phase, 'dot'):
            phased_dg = self._dyn_gen_phase.dot(dg)
        else:
            phased_dg = self._dyn_gen_phase*dg
        return phased_dg

    def _apply_phase_postop(self, dg):
        """
        Apply phasing operator to dynamics generator.
        This called during the propagator calculation.
        In this case it will be applied as dg*phase
        """
        if hasattr(self.dyn_gen_phase, 'dot'):
            phased_dg = dg.dot(self._dyn_gen_phase)
        else:
            phased_dg = dg*self._dyn_gen_phase
        return phased_dg

    def _create_decomp_lists(self):
        """
        Create lists that will hold the eigen decomposition
        used in calculating propagators and gradients
        Note: used with PropCompDiag propagator calcs
        """
        n_ts = self.num_tslots
        self._decomp_curr = [False for x in range(n_ts)]
        self._prop_eigen = [object for x in range(n_ts)]
        self._dyn_gen_eigenvectors = [object for x in range(n_ts)]
        if self.cache_dyn_gen_eigenvectors_adj:
            self._dyn_gen_eigenvectors_adj = [object for x in range(n_ts)]
        self._dyn_gen_factormatrix = [object for x in range(n_ts)]

    def initialize_controls(self, amps, init_tslots=True):
        """
        Set the initial control amplitudes and time slices
        Note this must be called after the configuration is complete
        before any dynamics can be calculated
        """
        if not isinstance(self.prop_computer, propcomp.PropagatorComputer):
            raise errors.UsageError(
                "No prop_computer (propagator computer) "
                "set. A default should be assigned by the Dynamics subclass")

        if not isinstance(self.tslot_computer, tslotcomp.TimeslotComputer):
            raise errors.UsageError(
                "No tslot_computer (Timeslot computer)"
                " set. A default should be assigned by the Dynamics class")

        if not isinstance(self.fid_computer, fidcomp.FidelityComputer):
            raise errors.UsageError(
                "No fid_computer (Fidelity computer)"
                " set. A default should be assigned by the Dynamics subclass")

        self.ctrl_amps = None
        if not self._timeslots_initialized:
            init_tslots = True
        if init_tslots:
            self.init_timeslots()
        self._init_evo()
        self.tslot_computer.init_comp()
        self.fid_computer.init_comp()
        self._ctrls_initialized = True
        self.update_ctrl_amps(amps)

    def check_ctrls_initialized(self):
        if not self._ctrls_initialized:
            raise errors.UsageError(
                "Controls not initialised. "
                "Ensure Dynamics.initialize_controls has been "
                "executed with the initial control amplitudes.")

    def get_amp_times(self):
        return self.time[:self.num_tslots]

    def save_amps(self, file_name=None, times=None, amps=None, verbose=False):
        """
        Save a file with the current control amplitudes in each timeslot
        The first column in the file will be the start time of the slot

        Parameters
        ----------
        file_name : string
            Name of the file
            If None given the def_amps_fname attribuite will be used

        times : List type (or string)
            List / array of the start times for each slot
            If None given this will be retrieved through get_amp_times()
            If 'exclude' then times will not be saved in the file, just
            the amplitudes

        amps : Array[num_tslots, num_ctrls]
            Amplitudes to be saved
            If None given the ctrl_amps attribute will be used

        verbose : Boolean
            If True then an info message will be logged
        """
        self.check_ctrls_initialized()

        inctimes = True
        if file_name is None:
            file_name = self.def_amps_fname
        if amps is None:
            amps = self.ctrl_amps
        if times is None:
            times = self.get_amp_times()
        else:
            if isinstance(times, str):
                if times.lower() == 'exclude':
                    inctimes = False
                else:
                    logger.warn("Unknown option for times '{}' "
                                "when saving amplitudes".format(times))
                    times = self.get_amp_times()

        try:
            if inctimes:
                shp = amps.shape
                data = np.empty([shp[0], shp[1] + 1], dtype=float)
                data[:, 0] = times
                data[:, 1:] = amps
            else:
                data = amps

            np.savetxt(file_name, data, delimiter='\t', fmt='%14.6g')

            if verbose:
                logger.info("Amplitudes saved to file: " + file_name)
        except Exception as e:
            logger.error("Failed to save amplitudes due to underling "
                         "error: {}".format(e))

    def update_ctrl_amps(self, new_amps):
        """
        Determine if any amplitudes have changed. If so, then mark the
        timeslots as needing recalculation
        The actual work is completed by the compare_amps method of the
        timeslot computer
        """

        if self.log_level <= logging.DEBUG_INTENSE:
            logger.log(logging.DEBUG_INTENSE,
                       "Updating amplitudes...\n"
                       "Current control amplitudes:\n"
                       + str(self.ctrl_amps)
                       + "\n(potenially) new amplitudes:\n"
                       + str(new_amps))

        self.tslot_computer.compare_amps(new_amps)

    def flag_system_changed(self):
        """
        Flag evolution, fidelity and gradients as needing recalculation
        """
        self.evo_current = False
        self.fid_computer.flag_system_changed()

    def get_drift_dim(self):
        """
        Returns the size of the matrix that defines the drift dynamics
        that is assuming the drift is NxN, then this returns N
        """
        if self.dyn_shape is None:
            self.refresh_drift_attribs()
        return self.dyn_shape[0]

    def refresh_drift_attribs(self):
        """Reset the dyn_shape, dyn_dims and time_depend_drift attribs"""

        if isinstance(self.drift_dyn_gen, (list, tuple)):
            d0 = self.drift_dyn_gen[0]
            self.time_depend_drift = True
        else:
            d0 = self.drift_dyn_gen
            self.time_depend_drift = False

        if not isinstance(d0, Qobj):
            raise TypeError(
                "Unable to determine drift attributes, "
                "because drift_dyn_gen is not Qobj (nor list of)"
            )

        self.dyn_shape = d0.shape
        self.dyn_dims = d0.dims

    def get_num_ctrls(self):
        """
        calculate the of controls from the length of the control list
        sets the num_ctrls property, which can be used alternatively
        subsequently
        """
        _func_deprecation("'get_num_ctrls' has been replaced by "
                          "'num_ctrls' property")
        return self.num_ctrls

    def _get_num_ctrls(self):
        if not self._ctrl_dyn_gen_checked:
            self.ctrl_dyn_gen = _check_ctrls_container(self.ctrl_dyn_gen)
            self._ctrl_dyn_gen_checked = True
        if isinstance(self.ctrl_dyn_gen, np.ndarray):
            self._num_ctrls = self.ctrl_dyn_gen.shape[1]
            self.time_depend_ctrl_dyn_gen = True
        else:
            self._num_ctrls = len(self.ctrl_dyn_gen)

        return self._num_ctrls

    @property
    def num_ctrls(self):
        """
        calculate the of controls from the length of the control list
        sets the num_ctrls property, which can be used alternatively
        subsequently
        """
        if self._num_ctrls is None:
            self._num_ctrls = self._get_num_ctrls()
        return self._num_ctrls

    @property
    def onto_evo_target(self):
        if self._onto_evo_target is None:
            self._get_onto_evo_target()

        if self._onto_evo_target_qobj is None:
            if isinstance(self._onto_evo_target, Qobj):
                self._onto_evo_target_qobj = self._onto_evo_target
            else:
                rev_dims = [self.sys_dims[1], self.sys_dims[0]]
                self._onto_evo_target_qobj = Qobj(self._onto_evo_target,
                                                  dims=rev_dims)

        return self._onto_evo_target_qobj

    def get_owd_evo_target(self):
        _func_deprecation("'get_owd_evo_target' has been replaced by "
                          "'onto_evo_target' property")
        return self.onto_evo_target

    def _get_onto_evo_target(self):
        """
        Get the inverse of the target.
        Used for calculating the 'onto target' evolution
        This is actually only relevant for unitary dynamics where
        the target.dag() is what is required
        However, for completeness, in general the inverse of the target
        operator is is required
        For state-to-state, the bra corresponding to the is required ket
        """
        if self.target.shape[0] == self.target.shape[1]:
            # Target is operator
            targ = la.inv(self.target.full())
            if self.oper_dtype == Qobj:
                rev_dims = [self.target.dims[1], self.target.dims[0]]
                self._onto_evo_target = Qobj(targ, dims=rev_dims)
            elif self.oper_dtype == np.ndarray:
                self._onto_evo_target = targ
            else:
                assert False, f"Unknown oper_dtype {self.oper_dtype!r}"
        else:
            if self.oper_dtype == Qobj:
                self._onto_evo_target = self.target.dag()
            elif self.oper_dtype == np.ndarray:
                self._onto_evo_target = self.target.dag().full()
            else:
                assert False, f"Unknown oper_dtype {self.oper_dtype!r}"

        return self._onto_evo_target

    def combine_dyn_gen(self, k):
        """
        Computes the dynamics generator for a given timeslot
        The is the combined Hamiltion for unitary systems
        """
        _func_deprecation("'combine_dyn_gen' has been replaced by "
                          "'_combine_dyn_gen'")
        self._combine_dyn_gen(k)
        return self._dyn_gen(k)

    def _combine_dyn_gen(self, k):
        """
        Computes the dynamics generator for a given timeslot
        The is the combined Hamiltion for unitary systems
        Also applies the phase (if any required by the propagation)
        """
        if self.time_depend_drift:
            dg = self._drift_dyn_gen[k]
        else:
            dg = self._drift_dyn_gen
        for j in range(self._num_ctrls):
            if self.time_depend_ctrl_dyn_gen:
                dg = dg + self.ctrl_amps[k, j]*self._ctrl_dyn_gen[k, j]
            else:
                dg = dg + self.ctrl_amps[k, j]*self._ctrl_dyn_gen[j]

        self._dyn_gen[k] = dg
        if self.cache_phased_dyn_gen:
            self._phased_dyn_gen[k] = self._apply_phase(dg)

    def get_dyn_gen(self, k):
        """
        Get the combined dynamics generator for the timeslot
        Not implemented in the base class. Choose a subclass
        """
        _func_deprecation("'get_dyn_gen' has been replaced by "
                          "'_get_phased_dyn_gen'")
        return self._get_phased_dyn_gen(k)

    def _get_phased_dyn_gen(self, k):
        if self.dyn_gen_phase is None:
            return self._dyn_gen[k]
        else:
            if self._phased_dyn_gen is None:
                return self._apply_phase(self._dyn_gen[k])
            else:
                return self._phased_dyn_gen[k]

    def get_ctrl_dyn_gen(self, j):
        """
        Get the dynamics generator for the control
        Not implemented in the base class. Choose a subclass
        """
        _func_deprecation("'get_ctrl_dyn_gen' has been replaced by "
                          "'_get_phased_ctrl_dyn_gen'")
        return self._get_phased_ctrl_dyn_gen(0, j)

    def _get_phased_ctrl_dyn_gen(self, k, j):
        if self._phased_ctrl_dyn_gen is not None:
            if self.time_depend_ctrl_dyn_gen:
                return self._phased_ctrl_dyn_gen[k, j]
            else:
                return self._phased_ctrl_dyn_gen[j]
        else:
            if self.time_depend_ctrl_dyn_gen:
                if self.dyn_gen_phase is None:
                    return self._ctrl_dyn_gen[k, j]
                else:
                    return self._apply_phase(self._ctrl_dyn_gen[k, j])
            else:
                if self.dyn_gen_phase is None:
                    return self._ctrl_dyn_gen[j]
                else:
                    return self._apply_phase(self._ctrl_dyn_gen[j])

    @property
    def dyn_gen(self):
        """
        List of combined dynamics generators (Qobj) for each timeslot
        """
        if self._dyn_gen is not None:
            if self._dyn_gen_qobj is None:
                if self.oper_dtype == Qobj:
                    self._dyn_gen_qobj = self._dyn_gen
                else:
                    self._dyn_gen_qobj = [Qobj(dg, dims=self.dyn_dims)
                                          for dg in self._dyn_gen]
        return self._dyn_gen_qobj

    @property
    def prop(self):
        """
        List of propagators (Qobj) for each timeslot
        """
        if self._prop is not None:
            if self._prop_qobj is None:
                if self.oper_dtype == Qobj:
                    self._prop_qobj = self._prop
                else:
                    self._prop_qobj = [Qobj(dg, dims=self.dyn_dims)
                                       for dg in self._prop]
        return self._prop_qobj

    @property
    def prop_grad(self):
        """
        Array of propagator gradients (Qobj) for each timeslot, control
        """
        if self._prop_grad is not None:
            if self._prop_grad_qobj is None:
                if self.oper_dtype == Qobj:
                    self._prop_grad_qobj = self._prop_grad
                else:
                    self._prop_grad_qobj = np.empty(
                                    [self.num_tslots, self.num_ctrls],
                                    dtype=object)
                    for k in range(self.num_tslots):
                        for j in range(self.num_ctrls):
                            self._prop_grad_qobj[k, j] = Qobj(
                                                    self._prop_grad[k, j],
                                                    dims=self.dyn_dims)
        return self._prop_grad_qobj

    def _get_prop_grad(self, k, j):
        if self.cache_prop_grad:
            prop_grad = self._prop_grad[k, j]
        else:
            prop_grad =\
                self.prop_computer._compute_prop_grad(k, j, compute_prop=False)
        return prop_grad

    @property
    def evo_init2t(self):
        _attrib_deprecation(
            "'evo_init2t' has been replaced by '_fwd_evo'")
        return self._fwd_evo

    @property
    def fwd_evo(self):
        """
        List of evolution operators (Qobj) from the initial to the given
        timeslot
        """
        if self._fwd_evo is not None:
            if self._fwd_evo_qobj is None:
                if self.oper_dtype == Qobj:
                    self._fwd_evo_qobj = self._fwd_evo
                else:
                    self._fwd_evo_qobj = [self.initial]
                    for k in range(1, self.num_tslots+1):
                        self._fwd_evo_qobj.append(Qobj(self._fwd_evo[k],
                                                       dims=self.sys_dims))
        return self._fwd_evo_qobj

    def _get_full_evo(self):
        return self._fwd_evo[self._num_tslots]

    @property
    def full_evo(self):
        """Full evolution - time evolution at final time slot"""
        return self.fwd_evo[self.num_tslots]

    @property
    def evo_t2end(self):
        _attrib_deprecation(
            "'evo_t2end' has been replaced by '_onwd_evo'")
        return self._onwd_evo

    @property
    def onwd_evo(self):
        """
        List of evolution operators (Qobj) from the initial to the given
        timeslot
        """
        if self._onwd_evo is not None:
            if self._onwd_evo_qobj is None:
                if self.oper_dtype == Qobj:
                    self._onwd_evo_qobj = self._fwd_evo
                else:
                    self._onwd_evo_qobj = [Qobj(dg, dims=self.sys_dims)
                                           for dg in self._onwd_evo]
        return self._onwd_evo_qobj

    @property
    def evo_t2targ(self):
        _attrib_deprecation(
            "'evo_t2targ' has been replaced by '_onto_evo'")
        return self._onto_evo

    @property
    def onto_evo(self):
        """
        List of evolution operators (Qobj) from the initial to the given
        timeslot
        """
        if self._onto_evo is not None:
            if self._onto_evo_qobj is None:
                if self.oper_dtype == Qobj:
                    self._onto_evo_qobj = self._onto_evo
                else:
                    self._onto_evo_qobj = []
                    for k in range(0, self.num_tslots):
                        self._onto_evo_qobj.append(Qobj(self._onto_evo[k],
                                                        dims=self.sys_dims))
                    self._onto_evo_qobj.append(self.onto_evo_target)

        return self._onto_evo_qobj

    def compute_evolution(self):
        """
        Recalculate the time evolution operators
        Dynamics generators (e.g. Hamiltonian) and
        prop (propagators) are calculated as necessary
        Actual work is completed by the recompute_evolution method
        of the timeslot computer
        """

        # Check if values are already current, otherwise calculate all values
        if not self.evo_current:
            if self.log_level <= logging.DEBUG_VERBOSE:
                logger.log(logging.DEBUG_VERBOSE, "Computing evolution")
            self.tslot_computer.recompute_evolution()
            self.evo_current = True
            return True
        return False

    def _ensure_decomp_curr(self, k):
        """
        Checks to see if the diagonalisation has been completed since
        the last update of the dynamics generators
        (after the amplitude update)
        If not then the diagonlisation is completed
        """
        if self._decomp_curr is None:
            raise errors.UsageError("Decomp lists have not been created")
        if not self._decomp_curr[k]:
            self._spectral_decomp(k)

    def _spectral_decomp(self, k):
        """
        Calculate the diagonalization of the dynamics generator
        generating lists of eigenvectors, propagators in the diagonalised
        basis, and the 'factormatrix' used in calculating the propagator
        gradient
        Not implemented in this base class, because the method is specific
        to the matrix type
        """
        raise errors.UsageError("Decomposition cannot be completed by "
                                "this class. Try a(nother) subclass")

    def _is_unitary(self, A):
        """
        Checks whether operator A is unitary
        A can be either Qobj or ndarray
        """
        if isinstance(A, Qobj):
            unitary = np.allclose(np.eye(A.shape[0]), (A*A.dag()).full(),
                                  atol=self.unitarity_tol)
        else:
            unitary = np.allclose(np.eye(len(A)), A.dot(A.T.conj()),
                                  atol=self.unitarity_tol)

        return unitary

    def _calc_unitary_err(self, A):
        if isinstance(A, Qobj):
            err = np.sum(abs(np.eye(A.shape[0]) - (A*A.dag()).full()))
        else:
            err = np.sum(abs(np.eye(len(A)) - A.dot(A.T.conj())))

        return err

    def unitarity_check(self):
        """
        Checks whether all propagators are unitary
        """
        for k in range(self.num_tslots):
            if not self._is_unitary(self._prop[k]):
                logger.warning(
                    "Progator of timeslot {} is not unitary".format(k))


class DynamicsGenMat(Dynamics):
    """
    This sub class can be used for any system where no additional
    operator is applied to the dynamics generator before calculating
    the propagator, e.g. classical dynamics, Lindbladian
    """
    def reset(self):
        Dynamics.reset(self)
        self.id_text = 'GEN_MAT'
        self.apply_params()


class DynamicsUnitary(Dynamics):
    """
    This is the subclass to use for systems with dynamics described by
    unitary matrices. E.g. closed systems with Hermitian Hamiltonians
    Note a matrix diagonalisation is used to compute the exponent
    The eigen decomposition is also used to calculate the propagator gradient.
    The method is taken from DYNAMO (see file header)

    Attributes
    ----------
    drift_ham : Qobj
        This is the drift Hamiltonian for unitary dynamics
        It is mapped to drift_dyn_gen during initialize_controls

    ctrl_ham : List of Qobj
        These are the control Hamiltonians for unitary dynamics
        It is mapped to ctrl_dyn_gen during initialize_controls

    H : List of Qobj
        The combined drift and control Hamiltonians for each timeslot
        These are the dynamics generators for unitary dynamics.
        It is mapped to dyn_gen during initialize_controls
    """

    def reset(self):
        Dynamics.reset(self)
        self.id_text = 'UNIT'
        self.drift_ham = None
        self.ctrl_ham = None
        self.H = None
        self._dyn_gen_phase = -1j
        self._phase_application = 'preop'
        self.apply_params()

    def _create_computers(self):
        """
        Create the default timeslot, fidelity and propagator computers
        """
        # The time slot computer. By default it is set to _UpdateAll
        # can be set to _DynUpdate in the configuration
        # (see class file for details)
        if self.config.tslot_type == 'DYNAMIC':
            self.tslot_computer = tslotcomp.TSlotCompDynUpdate(self)
        else:
            self.tslot_computer = tslotcomp.TSlotCompUpdateAll(self)
        # set the default fidelity computer
        self.fid_computer = fidcomp.FidCompUnitary(self)
        # set the default propagator computer
        self.prop_computer = propcomp.PropCompDiag(self)

    def initialize_controls(self, amplitudes, init_tslots=True):
        # Either the _dyn_gen or _ham names can be used
        # This assumes that one or other has been set in the configuration
        self._map_dyn_gen_to_ham()
        Dynamics.initialize_controls(self, amplitudes, init_tslots=init_tslots)

    def _map_dyn_gen_to_ham(self):
        if self.drift_dyn_gen is None:
            self.drift_dyn_gen = self.drift_ham
        else:
            self.drift_ham = self.drift_dyn_gen
        if self.ctrl_dyn_gen is None:
            self.ctrl_dyn_gen = self.ctrl_ham
        else:
            self.ctrl_ham = self.ctrl_dyn_gen
        self._dyn_gen_mapped = True

    @property
    def num_ctrls(self):
        if not self._dyn_gen_mapped:
            self._map_dyn_gen_to_ham()
        if self._num_ctrls is None:
            self._num_ctrls = self._get_num_ctrls()
        return self._num_ctrls

    def _get_onto_evo_target(self):
        """
        Get the adjoint of the target.
        Used for calculating the 'backward' evolution
        """
        if self.oper_dtype == Qobj:
            self._onto_evo_target = self.target.dag()
        else:
            self._onto_evo_target = self._target.T.conj()
        return self._onto_evo_target

    def _spectral_decomp(self, k):
        """
        Calculates the diagonalization of the dynamics generator
        generating lists of eigenvectors, propagators in the diagonalised
        basis, and the 'factormatrix' used in calculating the propagator
        gradient
        """

        if self.oper_dtype == Qobj:
            H = self._dyn_gen[k]
            # Returns eigenvalues as array (row)
<<<<<<< HEAD
            # and eigenvectors as a list of separate 2D kets
            _type = _data.CSR if self.sparse_eigen_decomp else _data.Dense
            eig_val, eig_vec = _data.eigs(_data.to(_type, H.data))
            eig_vec = eig_vec.to_array()

        else:
            H = self._dyn_gen[k]
            # returns row vector of eigenvals, columns with the eigenvecs
            eig_val, eig_vec = eigh(H)
=======
            # and eigenvectors as rows of an array
            eig_val, eig_vec = sp_eigs(H.data, H.isherm,
                                       sparse=self.sparse_eigen_decomp)
            eig_vec = eig_vec.T
            if self.sparse_eigen_decomp:
                # when sparse=True, sp_eigs returns an ndarray where each
                # element is a sparse matrix so we convert it into a sparse
                # matrix we can later pass to Qobj(...)
                eig_vec = sp.hstack(eig_vec)

        elif self.oper_dtype == np.ndarray:
            H = self._dyn_gen[k]
            # returns row vector of eigenvals, columns with the eigenvecs
            eig_val, eig_vec = eigh(H)

        else:
            assert False, f"Unknown oper_dtype {self.oper_dtype!r}"
>>>>>>> 4a59f335

        # assuming H is an nxn matrix, find n
        n = self.get_drift_dim()

        # Calculate the propagator in the diagonalised basis
        eig_val_tau = -1j*eig_val*self.tau[k]
        prop_eig = np.exp(eig_val_tau)

        # Generate the factor matrix through the differences
        # between each of the eigenvectors and the exponentiations
        # create nxn matrix where each eigen val is repeated n times
        # down the columns
        o = np.ones([n, n])
        eig_val_cols = eig_val_tau*o
        # calculate all the differences by subtracting it from its transpose
        eig_val_diffs = eig_val_cols - eig_val_cols.T
        # repeat for the propagator
        prop_eig_cols = prop_eig*o
        prop_eig_diffs = prop_eig_cols - prop_eig_cols.T
        # the factor matrix is the elementwise quotient of the
        # differeneces between the exponentiated eigen vals and the
        # differences between the eigen vals
        # need to avoid division by zero that would arise due to denegerate
        # eigenvalues and the diagonals
        degen_mask = np.abs(eig_val_diffs) < self.fact_mat_round_prec
        eig_val_diffs[degen_mask] = 1
        factors = prop_eig_diffs / eig_val_diffs
        # for degenerate eigenvalues the factor is just the exponent
        factors[degen_mask] = prop_eig_cols[degen_mask]

        # Store eigenvectors, propagator and factor matric
        # for use in propagator computations
        self._decomp_curr[k] = True
        if isinstance(factors, np.ndarray):
            self._dyn_gen_factormatrix[k] = factors
        else:
            self._dyn_gen_factormatrix[k] = np.array(factors)

        if self.oper_dtype == Qobj:
            self._prop_eigen[k] = Qobj(np.diagflat(prop_eig),
                                       dims=self.dyn_dims)
            self._dyn_gen_eigenvectors[k] = Qobj(eig_vec,
                                                 dims=self.dyn_dims)
            # The _dyn_gen_eigenvectors_adj list is not used in
            # memory optimised modes
            if self._dyn_gen_eigenvectors_adj is not None:
                self._dyn_gen_eigenvectors_adj[k] = \
                            self._dyn_gen_eigenvectors[k].dag()
        elif self.oper_dtype == np.ndarray:
            self._prop_eigen[k] = np.diagflat(prop_eig)
            self._dyn_gen_eigenvectors[k] = eig_vec
            # The _dyn_gen_eigenvectors_adj list is not used in
            # memory optimised modes
            if self._dyn_gen_eigenvectors_adj is not None:
                self._dyn_gen_eigenvectors_adj[k] = \
                            self._dyn_gen_eigenvectors[k].conj().T
        else:
            assert False, f"Unknown oper_dtype {self.oper_dtype!r}"

    def _get_dyn_gen_eigenvectors_adj(self, k):
        # The _dyn_gen_eigenvectors_adj list is not used in
        # memory optimised modes
        if self._dyn_gen_eigenvectors_adj is not None:
            return self._dyn_gen_eigenvectors_adj[k]
        if self.oper_dtype == Qobj:
            return self._dyn_gen_eigenvectors[k].dag()
        return self._dyn_gen_eigenvectors[k].conj().T

    def check_unitarity(self):
        """
        Checks whether all propagators are unitary
        For propagators found not to be unitary, the potential underlying
        causes are investigated.
        """
        for k in range(self.num_tslots):
            prop_unit = self._is_unitary(self._prop[k])
            if not prop_unit:
                logger.warning(
                    "Progator of timeslot {} is not unitary".format(k))
            if not prop_unit or self.unitarity_check_level > 1:
                # Check Hamiltonian
                H = self._dyn_gen[k]
                if isinstance(H, Qobj):
                    herm = H.isherm
                else:
                    diff = np.abs(H.T.conj() - H)
                    herm = np.all(diff < settings.core['atol'])
                eigval_unit = self._is_unitary(self._prop_eigen[k])
                eigvec_unit = self._is_unitary(self._dyn_gen_eigenvectors[k])
                if self._dyn_gen_eigenvectors_adj is not None:
                    eigvecadj_unit = self._is_unitary(
                                    self._dyn_gen_eigenvectors_adj[k])
                else:
                    eigvecadj_unit = None
                msg = ("prop unit: {}; H herm: {}; "
                       "eigval unit: {}; eigvec unit: {}; "
                       "eigvecadj_unit: {}".format(
                           prop_unit, herm, eigval_unit, eigvec_unit,
                           eigvecadj_unit))
                logger.info(msg)


class DynamicsSymplectic(Dynamics):
    """
    Symplectic systems
    This is the subclass to use for systems where the dynamics is described
    by symplectic matrices, e.g. coupled oscillators, quantum optics

    Attributes
    ----------
    omega : array[drift_dyn_gen.shape]
        matrix used in the calculation of propagators (time evolution)
        with symplectic systems.

    """

    def reset(self):
        Dynamics.reset(self)
        self.id_text = 'SYMPL'
        self._omega = None
        self._omega_qobj = None
        self._phase_application = 'postop'
        self.grad_exact = True
        self.apply_params()

    def _create_computers(self):
        """
        Create the default timeslot, fidelity and propagator computers
        """
        # The time slot computer. By default it is set to _UpdateAll
        # can be set to _DynUpdate in the configuration
        # (see class file for details)
        if self.config.tslot_type == 'DYNAMIC':
            self.tslot_computer = tslotcomp.TSlotCompDynUpdate(self)
        else:
            self.tslot_computer = tslotcomp.TSlotCompUpdateAll(self)

        self.prop_computer = propcomp.PropCompFrechet(self)
        self.fid_computer = fidcomp.FidCompTraceDiff(self)

    @property
    def omega(self):
        if self._omega is None:
            self._get_omega()
        if self._omega_qobj is None:
            self._omega_qobj = Qobj(self._omega, dims=self.dyn_dims)
        return self._omega_qobj

    def _get_omega(self):
        if self._omega is None:
            n = self.get_drift_dim() // 2
            omg = sympl.calc_omega(n)
            if self.oper_dtype == Qobj:
                self._omega = Qobj(omg, dims=self.dyn_dims)
                self._omega_qobj = self._omega
            else:
                self._omega = omg
        return self._omega

    def _set_phase_application(self, value):
        Dynamics._set_phase_application(self, value)
        if self._evo_initialized:
            phase = self._get_dyn_gen_phase()
            if phase is not None:
                self._dyn_gen_phase = phase

    def _get_dyn_gen_phase(self):
        if self._phase_application == 'postop':
            phase = -self._get_omega()
        elif self._phase_application == 'preop':
            phase = self._get_omega()
        elif self._phase_application == 'custom':
            phase = None
            # Assume phase set by user
        else:
            raise ValueError("No option for phase_application "
                             "'{}'".format(self._phase_application))
        return phase

    @property
    def dyn_gen_phase(self):
        r"""
        The phasing operator for the symplectic group generators
        usually refered to as \Omega
        By default this is applied as 'postop' dyn_gen*-\Omega
        If phase_application is 'preop' it is applied as \Omega*dyn_gen
        """
        # Cannot be calculated until the dyn_shape is set
        # that is after the drift dyn gen has been set.
        if self._dyn_gen_phase is None:
            self._dyn_gen_phase = self._get_dyn_gen_phase()
        return self._dyn_gen_phase<|MERGE_RESOLUTION|>--- conflicted
+++ resolved
@@ -745,21 +745,11 @@
                                     self.ctrl_dyn_gen[k, j].full()
             else:
                 self._ctrl_dyn_gen = [ctrl.full()
-<<<<<<< HEAD
-                                      for ctrl in self.ctrl_dyn_gen]
-        else:
-            logger.warn(
-                "Unknown option '{}' for oper_dtype. "
-                "Assuming that internal drift, ctrls, initial and target "
-                "have been set correctly".format(self.oper_dtype)
-            )
-=======
                                         for ctrl in self.ctrl_dyn_gen]
         else:
             raise ValueError(
                 "Unknown oper_dtype {!r}. The oper_dtype may be qutip.Qobj or"
                 " numpy.ndarray.".format(self.oper_dtype))
->>>>>>> 4a59f335
 
         if self.cache_phased_dyn_gen:
             if self.time_depend_ctrl_dyn_gen:
@@ -1555,26 +1545,19 @@
         if self.oper_dtype == Qobj:
             H = self._dyn_gen[k]
             # Returns eigenvalues as array (row)
-<<<<<<< HEAD
-            # and eigenvectors as a list of separate 2D kets
+            # and eigenvectors as rows of an array
             _type = _data.CSR if self.sparse_eigen_decomp else _data.Dense
             eig_val, eig_vec = _data.eigs(_data.to(_type, H.data))
             eig_vec = eig_vec.to_array()
 
-        else:
-            H = self._dyn_gen[k]
-            # returns row vector of eigenvals, columns with the eigenvecs
-            eig_val, eig_vec = eigh(H)
-=======
-            # and eigenvectors as rows of an array
-            eig_val, eig_vec = sp_eigs(H.data, H.isherm,
-                                       sparse=self.sparse_eigen_decomp)
-            eig_vec = eig_vec.T
-            if self.sparse_eigen_decomp:
+            #eig_val, eig_vec = H.eigenstates(sparse=self.sparse_eigen_decomp)
+            #eig_vec = eig_vec.full()
+            #eig_vec = eig_vec.T
+            #if self.sparse_eigen_decomp:
                 # when sparse=True, sp_eigs returns an ndarray where each
                 # element is a sparse matrix so we convert it into a sparse
                 # matrix we can later pass to Qobj(...)
-                eig_vec = sp.hstack(eig_vec)
+            #    eig_vec = sp.hstack(eig_vec)
 
         elif self.oper_dtype == np.ndarray:
             H = self._dyn_gen[k]
@@ -1583,7 +1566,6 @@
 
         else:
             assert False, f"Unknown oper_dtype {self.oper_dtype!r}"
->>>>>>> 4a59f335
 
         # assuming H is an nxn matrix, find n
         n = self.get_drift_dim()
