--- conflicted
+++ resolved
@@ -675,111 +675,7 @@
 
 
 # -----------------------------------------------------------------------------
-<<<<<<< HEAD
 # Master equation solver for python-function time-dependence.
-=======
-# Master equation solver: deprecated in 2.0.0. No support for time-dependent
-# collapse operators. Only used by the deprecated odesolve function.
-#
-def _mesolve_list_td(H_func, rho0, tlist, c_op_list, e_ops, args, opt,
-                     progress_bar):
-    """!
-    Evolve the density matrix using an ODE solver with time dependent
-    Hamiltonian.
-    """
-
-    if debug:
-        print(inspect.stack()[0][3])
-
-    #
-    # check initial state
-    #
-    if isket(rho0):
-        # if initial state is a ket and no collapse operator where given,
-        # fall back on the unitary schrodinger equation solver
-        if len(c_op_list) == 0:
-            return _sesolve_list_td(H_func, rho0, tlist, e_ops, args, opt)
-
-        # Got a wave function as initial state: convert to density matrix.
-        rho0 = ket2dm(rho0)
-
-    #
-    # construct liouvillian
-    #
-    if len(H_func) != 2:
-        raise TypeError('Time-dependent Hamiltonian list must have two terms.')
-    if not isinstance(H_func[0], (list, np.ndarray)) or len(H_func[0]) <= 1:
-        raise TypeError('Time-dependent Hamiltonians must be a list ' +
-                        'with two or more terms')
-    if (not isinstance(H_func[1], (list, np.ndarray))) or \
-       (len(H_func[1]) != (len(H_func[0]) - 1)):
-        raise TypeError('Time-dependent coefficients must be list with ' +
-                        'length N-1 where N is the number of ' +
-                        'Hamiltonian terms.')
-
-    if opt.rhs_reuse and odeconfig.tdfunc is None:
-        rhs_generate(H_func, args)
-
-    lenh = len(H_func[0])
-    if opt.tidy:
-        H_func[0] = [(H_func[0][k]).tidyup() for k in range(lenh)]
-    L_func = [[liouvillian(H_func[0][0], c_op_list)], H_func[1]]
-    for m in range(1, lenh):
-        L_func[0].append(liouvillian(H_func[0][m], []))
-
-    # create data arrays for time-dependent RHS function
-    Ldata = [L_func[0][k].data.data for k in range(lenh)]
-    Linds = [L_func[0][k].data.indices for k in range(lenh)]
-    Lptrs = [L_func[0][k].data.indptr for k in range(lenh)]
-    # setup ode args string
-    string = ""
-    for k in range(lenh):
-        string += ("Ldata[%d], Linds[%d], Lptrs[%d]," % (k, k, k))
-
-    if args:
-        td_consts = args.items()
-        for elem in td_consts:
-            string += str(elem[1])
-            if elem != td_consts[-1]:
-                string += (",")
-
-    # run code generator
-    if not opt.rhs_reuse or odeconfig.tdfunc is None:
-        if opt.rhs_filename is None:
-            odeconfig.tdname = "rhs" + str(odeconfig.cgen_num)
-        else:
-            odeconfig.tdname = opt.rhs_filename
-        cgen = Codegen(h_terms=n_L_terms, h_tdterms=Lcoeff, args=args,
-                       odeconfig=odeconfig)
-        cgen.generate(odeconfig.tdname + ".pyx")
-
-        code = compile('from ' + odeconfig.tdname + ' import cy_td_ode_rhs',
-                       '<string>', 'exec')
-        exec(code, globals())
-        odeconfig.tdfunc = cy_td_ode_rhs
-
-    #
-    # setup integrator
-    #
-    initial_vector = mat2vec(rho0.full()).ravel()
-    r = scipy.integrate.ode(odeconfig.tdfunc)
-    r.set_integrator('zvode', method=opt.method, order=opt.order,
-                     atol=opt.atol, rtol=opt.rtol, nsteps=opt.nsteps,
-                     first_step=opt.first_step, min_step=opt.min_step,
-                     max_step=opt.max_step)
-    r.set_initial_value(initial_vector, tlist[0])
-    code = compile('r.set_f_params(' + string + ')', '<string>', 'exec')
-    exec(code)
-
-    #
-    # call generic ODE code
-    #
-    return _generic_ode_solve(r, rho0, tlist, e_ops, opt, progress_bar)
-
-
-# -----------------------------------------------------------------------------
-# Master equation solver
->>>>>>> 893417d7
 #
 def _mesolve_func_td(L_func, rho0, tlist, c_op_list, e_ops, args, opt,
                      progress_bar):
@@ -955,9 +851,11 @@
 
         for m in range(n_expt_op):
             if output.expect[m].dtype == complex:
-                output.expect[m][t_idx] = expect_rho_vec(e_sops_data[m], r.y, 0)
+                output.expect[m][t_idx] = expect_rho_vec(e_sops_data[m],
+                                                         r.y, 0)
             else:
-                output.expect[m][t_idx] = expect_rho_vec(e_sops_data[m], r.y, 1)
+                output.expect[m][t_idx] = expect_rho_vec(e_sops_data[m],
+                                                         r.y, 1)
 
         if t_idx < n_tsteps - 1:
             r.integrate(r.t + dt[t_idx])
@@ -980,7 +878,6 @@
 # -----------------------------------------------------------------------------
 # Old style API below.
 # -----------------------------------------------------------------------------
-
 
 # -----------------------------------------------------------------------------
 # Master equation solver: deprecated in 2.0.0. No support for time-dependent
