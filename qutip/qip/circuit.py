--- conflicted
+++ resolved
@@ -52,11 +52,7 @@
     """
     Representation of a quantum gate, with its required parametrs, and target
     and control qubits.
-<<<<<<< HEAD
-
-=======
-    
->>>>>>> 246e3de7
+
     Parameters
     ----------
     name : string
