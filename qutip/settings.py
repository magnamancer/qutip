# This file is part of QuTiP: Quantum Toolbox in Python.
#
#    Copyright (c) 2011 and later, Paul D. Nation and Robert J. Johansson.
#    All rights reserved.
#
#    Redistribution and use in source and binary forms, with or without
#    modification, are permitted provided that the following conditions are
#    met:
#
#    1. Redistributions of source code must retain the above copyright notice,
#       this list of conditions and the following disclaimer.
#
#    2. Redistributions in binary form must reproduce the above copyright
#       notice, this list of conditions and the following disclaimer in the
#       documentation and/or other materials provided with the distribution.
#
#    3. Neither the name of the QuTiP: Quantum Toolbox in Python nor the names
#       of its contributors may be used to endorse or promote products derived
#       from this software without specific prior written permission.
#
#    THIS SOFTWARE IS PROVIDED BY THE COPYRIGHT HOLDERS AND CONTRIBUTORS
#    "AS IS" AND ANY EXPRESS OR IMPLIED WARRANTIES, INCLUDING, BUT NOT
#    LIMITED TO, THE IMPLIED WARRANTIES OF MERCHANTABILITY AND FITNESS FOR A
#    PARTICULAR PURPOSE ARE DISCLAIMED. IN NO EVENT SHALL THE COPYRIGHT
#    HOLDER OR CONTRIBUTORS BE LIABLE FOR ANY DIRECT, INDIRECT, INCIDENTAL,
#    SPECIAL, EXEMPLARY, OR CONSEQUENTIAL DAMAGES (INCLUDING, BUT NOT
#    LIMITED TO, PROCUREMENT OF SUBSTITUTE GOODS OR SERVICES; LOSS OF USE,
#    DATA, OR PROFITS; OR BUSINESS INTERRUPTION) HOWEVER CAUSED AND ON ANY
#    THEORY OF LIABILITY, WHETHER IN CONTRACT, STRICT LIABILITY, OR TORT
#    (INCLUDING NEGLIGENCE OR OTHERWISE) ARISING IN ANY WAY OUT OF THE USE
#    OF THIS SOFTWARE, EVEN IF ADVISED OF THE POSSIBILITY OF SUCH DAMAGE.
###############################################################################
"""
This module contains settings for the QuTiP graphics, multiprocessing, and
tidyup functionality, etc.
"""
from __future__ import absolute_import
# use auto tidyup
auto_tidyup = True
# use auto tidyup dims on multiplication
auto_tidyup_dims = True
# detect hermiticity
auto_herm = True
# general absolute tolerance
atol = 1e-12
# use auto tidyup absolute tolerance
auto_tidyup_atol = 1e-12
# number of cpus (set at qutip import)
num_cpus = 0
# flag indicating if fortran module is installed
fortran = False
# path to the MKL library
mkl_lib = None
# Flag if mkl_lib is found
has_mkl = False
# TODO: sort out proper OpenMP detection and usage.
has_openmp = False
# debug mode for development
debug = False
# Running on mac with openblas make eigh unsafe
eigh_unsafe = False 
# are we in IPython? Note that this cannot be
# set by the RC file.
ipython = False
# define whether log handler should be
#   - default: switch based on IPython detection
#   - stream: set up non-propagating StreamHandler
#   - basic: call basicConfig
#   - null: leave logging to the user
log_handler = 'default'
# Allow for a colorblind mode that uses different colormaps
# and plotting options by default.
colorblind_safe = False
<<<<<<< HEAD
=======
# Sets the threshold for matrix NNZ where OPENMP
# turns on. This is automatically calculated and
# put in the qutiprc file.  This value is here in case
# that failts
openmp_thresh = 10000
>>>>>>> 8e181cc4
# Note that since logging depends on settings,
# if we want to do any logging here, it must be manually
# configured, rather than through _logging.get_logger().
try:
    import logging
    _logger = logging.getLogger(__name__)
    _logger.addHandler(logging.NullHandler())
    del logging  # Don't leak names!
except:
    _logger = None<|MERGE_RESOLUTION|>--- conflicted
+++ resolved
@@ -58,7 +58,7 @@
 # debug mode for development
 debug = False
 # Running on mac with openblas make eigh unsafe
-eigh_unsafe = False 
+eigh_unsafe = False
 # are we in IPython? Note that this cannot be
 # set by the RC file.
 ipython = False
@@ -71,14 +71,6 @@
 # Allow for a colorblind mode that uses different colormaps
 # and plotting options by default.
 colorblind_safe = False
-<<<<<<< HEAD
-=======
-# Sets the threshold for matrix NNZ where OPENMP
-# turns on. This is automatically calculated and
-# put in the qutiprc file.  This value is here in case
-# that failts
-openmp_thresh = 10000
->>>>>>> 8e181cc4
 # Note that since logging depends on settings,
 # if we want to do any logging here, it must be manually
 # configured, rather than through _logging.get_logger().
