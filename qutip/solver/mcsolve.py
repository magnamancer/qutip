__all__ = ['mcsolve', "MCSolver"]

import numpy as np
from ..core import QobjEvo, spre, spost, Qobj, unstack_columns
from .multitraj import MultiTrajSolver
from .solver_base import Solver, Integrator
from .result import McResult, McTrajectoryResult, McResultImprovedSampling
from .mesolve import mesolve, MESolver
import qutip.core.data as _data
from time import time


def mcsolve(H, state, tlist, c_ops=(), e_ops=None, ntraj=500, *,
            args=None, options=None, seeds=None, target_tol=None, timeout=None):
    r"""
    Monte Carlo evolution of a state vector :math:`|\psi \rangle` for a
    given Hamiltonian and sets of collapse operators. Options for the
    underlying ODE solver are given by the Options class.

    Parameters
    ----------
    H : :class:`qutip.Qobj`, :class:`qutip.QobjEvo`, ``list``, callable.
        System Hamiltonian as a Qobj, QobjEvo. It can also be any input type
        that QobjEvo accepts (see :class:`qutip.QobjEvo`'s documentation).
        ``H`` can also be a superoperator (liouvillian) if some collapse
        operators are to be treated deterministically.

    state : :class:`qutip.Qobj`
        Initial state vector.

    tlist : array_like
        Times at which results are recorded.

    c_ops : list
        A ``list`` of collapse operators in any input type that QobjEvo accepts
        (see :class:`qutip.QobjEvo`'s documentation). They must be operators
        even if ``H`` is a superoperator. If none are given, the solver will
        defer to ``sesolve`` or ``mesolve``.

    e_ops : list, [optional]
        A ``list`` of operator as Qobj, QobjEvo or callable with signature of
        (t, state: Qobj) for calculating expectation values. When no ``e_ops``
        are given, the solver will default to save the states.

    ntraj : int
        Maximum number of trajectories to run. Can be cut short if a time limit
        is passed with the ``timeout`` keyword or if the target tolerance is
        reached, see ``target_tol``.

    args : None / dict
        Arguments for time-dependent Hamiltonian and collapse operator terms.

    options : None / dict
        Dictionary of options for the solver.

        - store_final_state : bool, [False]
          Whether or not to store the final state of the evolution in the
          result class.
        - store_states : bool, NoneType, [None]
          Whether or not to store the state vectors or density matrices.
          On `None` the states will be saved if no expectation operators are
          given.
        - progress_bar : str {'text', 'enhanced', 'tqdm', ''}, ['text']
          How to present the solver progress.
          'tqdm' uses the python module of the same name and raise an error
          if not installed. Empty string or False will disable the bar.
        - progress_kwargs : dict, [{"chunk_size": 10}]
          kwargs to pass to the progress_bar. Qutip's bars use `chunk_size`.
        - method : str {"adams", "bdf", "dop853", "vern9", etc.}, ["adams"]
          Which differential equation integration method to use.
        - keep_runs_results : bool, [False]
          Whether to store results from all trajectories or just store the
          averages.
        - map : str {"serial", "parallel", "loky"}, ["serial"]
          How to run the trajectories. "parallel" uses concurent module to run
          in parallel while "loky" use the module of the same name to do so.
        - job_timeout : NoneType, int, [None]
          Maximum time to compute one trajectory.
        - num_cpus : NoneType, int, [None]
          Number of cpus to use when running in parallel. ``None`` detect the
          number of available cpus.
        - norm_t_tol, norm_tol, norm_steps : float, float, int, [1e-6, 1e-4, 5]
          Parameters used to find the collapse location. ``norm_t_tol`` and
          ``norm_tol`` are the tolerance in time and norm respectively.
          An error will be raised if the collapse could not be found within
          ``norm_steps`` tries.
        - mc_corr_eps : float, [1e-10]
          Small number used to detect non-physical collapse caused by numerical
          imprecision.
        - atol, rtol : float, [1e-8, 1e-6]
          Absolute and relative tolerance of the ODE integrator.
        - nsteps : int [2500]
          Maximum number of (internally defined) steps allowed in one ``tlist``
          step.
        - max_step : float, [0]
          Maximum lenght of one internal step. When using pulses, it should be
          less than half the width of the thinnest pulse.
        - improved_sampling : Bool
          Whether to use the improved sampling algorithm from Abdelhafez et al.
          PRA (2019)

    seeds : int, SeedSequence, list, [optional]
        Seed for the random number generator. It can be a single seed used to
        spawn seeds for each trajectory or a list of seeds, one for each
        trajectory. Seeds are saved in the result and they can be reused with::

            seeds=prev_result.seeds

    target_tol : float, tuple, list, [optional]
        Target tolerance of the evolution. The evolution will compute
        trajectories until the error on the expectation values is lower than
        this tolerance. The maximum number of trajectories employed is
        given by ``ntraj``. The error is computed using jackknife resampling.
        ``target_tol`` can be an absolute tolerance or a pair of absolute and
        relative tolerance, in that order. Lastly, it can be a list of pairs of
        (atol, rtol) for each e_ops.

    timeout : float, [optional]
        Maximum time for the evolution in second. When reached, no more
        trajectories will be computed.

    Returns
    -------
    results : :class:`qutip.solver.McResult`
        Object storing all results from the simulation. Which results is saved
        depends on the presence of ``e_ops`` and the options used. ``collapse``
        and ``photocurrent`` is available to Monte Carlo simulation results.

    .. note:
        The simulation will end when the first end condition is reached between
        ``ntraj``, ``timeout`` and ``target_tol``.
    """
    H = QobjEvo(H, args=args, tlist=tlist)
    if not isinstance(c_ops, (list, tuple)):
        c_ops = [c_ops]
    c_ops = [QobjEvo(c_op, args=args, tlist=tlist) for c_op in c_ops]

    if len(c_ops) == 0:
        if options is None:
            options = {}
        options = {
            key: options[key]
            for key in options
            if key in MESolver.solver_options
        }
        return mesolve(H, state, tlist, e_ops=e_ops, args=args,
                       options=options)

    if isinstance(ntraj, (list, tuple)):
        raise TypeError(
            "ntraj must be an integer. "
            "A list of numbers is not longer supported."
        )
    mc = MCSolver(H, c_ops, options=options)

    result = mc.run(state, tlist=tlist, ntraj=ntraj, e_ops=e_ops,
                    seed=seeds, target_tol=target_tol, timeout=timeout)
    return result


class _MCSystem:
    """
    Container for the operators of the solver.
    """
    def __init__(self, rhs, c_ops, n_ops):
        self.rhs = rhs
        self.c_ops = c_ops
        self.n_ops = n_ops
        self._collapse_key = ""

    def __call__(self):
        return self.rhs

    def __getattr__(self, attr):
        if attr == "rhs":
            raise AttributeError
        if hasattr(self.rhs, attr):
            return getattr(self.rhs, attr)
        raise AttributeError

    def arguments(self, args):
        self.rhs.arguments(args)
        for c_op in self.c_ops:
            c_op.arguments(args)
        for n_op in self.n_ops:
            n_op.arguments(args)

    def add_feedback(self, key, type):
        if type == "collapse":
            self._collapse_key = key
            return
        self.rhs._add_feedback(key, type, True)
        for c_op in self.c_ops:
            c_op._add_feedback(key, type, True)
        for n_op in self.n_ops:
            n_op._add_feedback(key, type, True)

    def register_feedback(self, type, val):
        if type == "collapse" and self._collapse_key:
            self.arguments({self._collapse_key: val})


class MCIntegrator:
    """
    Integrator like object for mcsolve trajectory.
    """
    name = "mcsolve"

    def __init__(self, integrator, system, options=None):
        self._integrator = integrator
        self.system = system
        self._c_ops = system.c_ops
        self._n_ops = system.n_ops
        self.options = options
        self._generator = None
        self.method = f"{self.name} {self._integrator.method}"
        self._is_set = False
        self.issuper = self._c_ops[0].issuper

    def set_state(self, t, state0, generator,
                  no_jump=False, jump_prob_floor=0.0):
        """
        Set the state of the ODE solver.

        Parameters
        ----------
        t : float
            Initial time

        state0 : qutip.Data
            Initial state.

        generator : numpy.random.generator
            Random number generator.

        no_jump: Bool
            whether or not to sample the no-jump trajectory.
            If so, the "random number" should be set to zero

        jump_prob_floor: float
            if no_jump == False, this is set to the no-jump
            probability. This setting ensures that we sample
            a trajectory with jumps
        """
        self.collapses = []
        self.system.register_feedback("collapse", self.collapses)
        self._generator = generator
        if no_jump:
            self.target_norm = 0.0
        else:
            self.target_norm = (
                    self._generator.random() * (1 - jump_prob_floor)
                    + jump_prob_floor
            )
        self._integrator.set_state(t, state0)
        self._is_set = True

    def get_state(self, copy=True):
        return *self._integrator.get_state(copy), self._generator

    def integrate(self, t, copy=False):
        t_old, y_old = self._integrator.get_state(copy=False)
        norm_old = self._prob_func(y_old)
        while t_old < t:
            t_step, state = self._integrator.mcstep(t, copy=False)
            norm = self._prob_func(state)
            if norm <= self.target_norm:
                t_col, state = self._find_collapse_time(norm_old, norm,
                                                        t_old, t_step)
                self._do_collapse(t_col, state)
                t_old, y_old = self._integrator.get_state(copy=False)
                norm_old = 1.
            else:
                t_old, y_old = t_step, state
                norm_old = norm

        return t_old, _data.mul(y_old, 1 / self._norm_func(y_old))

    def run(self, tlist):
        for t in tlist[1:]:
            yield self.integrate(t, False)

    def reset(self, hard=False):
        self._integrator.reset(hard)

    def _prob_func(self, state):
        if self.issuper:
            return _data.trace_oper_ket(state).real
        return _data.norm.l2(state)**2

    def _norm_func(self, state):
        if self.issuper:
            return _data.trace_oper_ket(state).real
        return _data.norm.l2(state)

    def _find_collapse_time(self, norm_old, norm, t_prev, t_final):
        """Find the time of the collapse and state just before it."""
        tries = 0
        while tries < self.options['norm_steps']:
            tries += 1
            if (t_final - t_prev) < self.options['norm_t_tol']:
                t_guess = t_final
                _, state = self._integrator.get_state()
                break
            t_guess = (
                t_prev
                + ((t_final - t_prev)
                   * np.log(norm_old / self.target_norm)
                   / np.log(norm_old / norm))
            )
            if (t_guess - t_prev) < self.options['norm_t_tol']:
                t_guess = t_prev + self.options['norm_t_tol']
            _, state = self._integrator.mcstep(t_guess, copy=False)
            norm2_guess = self._prob_func(state)
            if (
                np.abs(self.target_norm - norm2_guess) <
                self.options['norm_tol'] * self.target_norm
            ):
                break
            elif (norm2_guess < self.target_norm):
                # t_guess is still > t_jump
                t_final = t_guess
                norm = norm2_guess
            else:
                # t_guess < t_jump
                t_prev = t_guess
                norm_old = norm2_guess

        if tries >= self.options['norm_steps']:
            raise RuntimeError(
                "Could not find the collapse time within desired tolerance. "
                "Increase accuracy of the ODE solver or lower the tolerance "
                "with the options 'norm_steps', 'norm_tol', 'norm_t_tol'.")

        return t_guess, state

    def _do_collapse(self, collapse_time, state):
        """
        Do the collapse:
        - Find which operator did the collapse.
        - Update the state and Integrator.
        - Next collapse norm location
        - Store collapse info.
        """
        # collapse_time, state is at the collapse
        if len(self._n_ops) == 1:
            which = 0
        else:
            probs = np.zeros(len(self._n_ops))
            for i, n_op in enumerate(self._n_ops):
                probs[i] = n_op.expect_data(collapse_time, state).real
            probs = np.cumsum(probs)
            which = np.searchsorted(probs,
                                    probs[-1] * self._generator.random())

        state_new = self._c_ops[which].matmul_data(collapse_time, state)
        new_norm = self._norm_func(state_new)
        if new_norm < self.options['mc_corr_eps']:
            # This happen when the collapse is caused by numerical error
            state_new = _data.mul(state, 1 / self._norm_func(state))
        else:
            state_new = _data.mul(state_new, 1 / new_norm)
            self.collapses.append((collapse_time, which))
            # this does not need to be modified for improved sampling:
            # as noted in Abdelhafez PRA (2019),
            # after a jump we reset to the full range [0, 1)
            self.target_norm = self._generator.random()
        self._integrator.set_state(collapse_time, state_new)

    def arguments(self, args):
        if args:
            self._integrator.arguments(args)
            for c_op in self._c_ops:
                c_op.arguments(args)
            for n_op in self._n_ops:
                n_op.arguments(args)

    @property
    def integrator_options(self):
        return self._integrator.integrator_options


# -----------------------------------------------------------------------------
# MONTE CARLO CLASS
# -----------------------------------------------------------------------------
class MCSolver(MultiTrajSolver):
    r"""
    Monte Carlo Solver of a state vector :math:`|\psi \rangle` for a
    given Hamiltonian and sets of collapse operators. Options for the
    underlying ODE solver are given by the Options class.

    Parameters
    ----------
    H : :class:`qutip.Qobj`, :class:`qutip.QobjEvo`, ``list``, callable.
        System Hamiltonian as a Qobj, QobjEvo. It can also be any input type
        that QobjEvo accepts (see :class:`qutip.QobjEvo`'s documentation).
        ``H`` can also be a superoperator (liouvillian) if some collapse
        operators are to be treated deterministically.

    c_ops : list
        A ``list`` of collapse operators in any input type that QobjEvo accepts
        (see :class:`qutip.QobjEvo`'s documentation). They must be operators
        even if ``H`` is a superoperator.

    options : dict, [optional]
        Options for the evolution.
    """
    name = "mcsolve"
    trajectory_resultclass = McTrajectoryResult
    mc_integrator_class = MCIntegrator
    solver_options = {
        "progress_bar": "text",
        "progress_kwargs": {"chunk_size": 10},
        "store_final_state": False,
        "store_states": None,
        "keep_runs_results": False,
        "method": "adams",
        "map": "serial",
        "job_timeout": None,
        "num_cpus": None,
        "bitgenerator": None,
        "mc_corr_eps": 1e-10,
        "norm_steps": 5,
        "norm_t_tol": 1e-6,
        "norm_tol": 1e-4,
        "improved_sampling": False,
    }

    def __init__(self, H, c_ops, *, options=None):
        _time_start = time()

        if isinstance(c_ops, (Qobj, QobjEvo)):
            c_ops = [c_ops]
        c_ops = [QobjEvo(c_op) for c_op in c_ops]

        if H.issuper:
            self._c_ops = [
                spre(c_op) * spost(c_op.dag()) if c_op.isoper else c_op
                for c_op in c_ops
            ]
            self._n_ops = self._c_ops
            rhs = QobjEvo(H)
            for c_op in c_ops:
                cdc = c_op.dag() @ c_op
                rhs -= 0.5 * (spre(cdc) + spost(cdc))
        else:
            self._c_ops = c_ops
            self._n_ops = [c_op.dag() * c_op for c_op in c_ops]
            rhs = -1j * QobjEvo(H)
            for n_op in self._n_ops:
                rhs -= 0.5 * n_op

        self._num_collapse = len(self._c_ops)
        self.options = options

        system = _MCSystem(rhs, self._c_ops, self._n_ops)
        super().__init__(system, options=options)

    def _restore_state(self, data, *, copy=True):
        """
        Retore the Qobj state from its data.
        """
        if self._state_metadata['dims'] == self.rhs.dims[1]:
            state = Qobj(unstack_columns(data),
                         **self._state_metadata, copy=False)
        else:
            state = Qobj(data, **self._state_metadata, copy=copy)

        return state

    def _initialize_stats(self):
        stats = super()._initialize_stats()
        stats.update({
            "method": self.options["method"],
            "solver": "Master Equation Evolution",
            "num_collapse": self._num_collapse,
        })
        return stats

<<<<<<< HEAD
    def _run_one_traj(self, seed, state, tlist, e_ops):
=======
    def _argument(self, args):
        self._integrator.arguments(args)
        self.rhs.arguments(args)
        for c_op in self._c_ops:
            c_op.arguments(args)
        for n_op in self._n_ops:
            n_op.arguments(args)

    def _initialize_run_one_traj(self, seed, state, tlist, e_ops,
                                 no_jump=False, jump_prob_floor=0.0):
        result = self.trajectory_resultclass(e_ops, self.options)
        generator = self._get_generator(seed)
        self._integrator.set_state(tlist[0], state, generator,
                                   no_jump=no_jump,
                                   jump_prob_floor=jump_prob_floor)
        result.add(tlist[0], self._restore_state(state, copy=False))
        return result

    def _run_one_traj(self, seed, state, tlist, e_ops, no_jump=False,
                      jump_prob_floor=0.0):
>>>>>>> 2dc5f3f0
        """
        Run one trajectory and return the result.
        """
        result = self._initialize_run_one_traj(seed, state, tlist, e_ops,
                                               no_jump=no_jump,
                                               jump_prob_floor=jump_prob_floor)
        seed, result = self._integrate_one_traj(seed, tlist, result)
        result.collapse = self._integrator.collapses
        return seed, result

    def run(self, state, tlist, ntraj=1, *,
            args=None, e_ops=(), timeout=None, target_tol=None, seed=None):
        """
        Do the evolution of the Quantum system.
        See the overridden method for further details. The modification
        here is to sample the no-jump trajectory first. Then, the no-jump
        probability is used as a lower-bound for random numbers in future
        monte carlo runs
        """
        if not self.options["improved_sampling"]:
            return super().run(state, tlist, ntraj=ntraj, args=args,
                               e_ops=e_ops, timeout=timeout,
                               target_tol=target_tol, seed=seed)
        stats, seeds, result, map_func, map_kw, state0 = self._initialize_run(
            state,
            ntraj,
            args=args,
            e_ops=e_ops,
            timeout=timeout,
            target_tol=target_tol,
            seed=seed,
        )
        # first run the no-jump trajectory
        start_time = time()
        seed0, no_jump_result = self._run_one_traj(seeds[0], state0, tlist,
                                                   e_ops, no_jump=True)
        _, state, _ = self._integrator.get_state(copy=False)
        no_jump_prob = self._integrator._prob_func(state)
        result.no_jump_prob = no_jump_prob
        result.add((seed0, no_jump_result))
        result.stats['no jump run time'] = time() - start_time

        # run the remaining trajectories with the random number floor
        # set to the no jump probability such that we only sample
        # trajectories with jumps
        start_time = time()
        map_func(
            self._run_one_traj, seeds[1:],
            (state0, tlist, e_ops, False, no_jump_prob),
            reduce_func=result.add, map_kw=map_kw,
            progress_bar=self.options["progress_bar"],
            progress_bar_kwargs=self.options["progress_kwargs"]
        )
        result.stats['run time'] = time() - start_time
        return result

    def _get_integrator(self):
        _time_start = time()
        method = self.options["method"]
        if method in self.avail_integrators():
            integrator = self.avail_integrators()[method]
        elif issubclass(method, Integrator):
            integrator = method
        else:
            raise ValueError("Integrator method not supported.")
        integrator_instance = integrator(self.system(), self.options)
        mc_integrator = self.mc_integrator_class(
            integrator_instance, self.system, self.options
        )
        self._init_integrator_time = time() - _time_start
        return mc_integrator

    @property
    def resultclass(self):
        if self.options["improved_sampling"]:
            return McResultImprovedSampling
        else:
            return McResult

    @property
    def options(self):
        """
        Options for monte carlo solver:

        store_final_state: bool, default=False
            Whether or not to store the final state of the evolution in the
            result class.

        store_states: bool, default=None
            Whether or not to store the state vectors or density matrices.
            On `None` the states will be saved if no expectation operators are
            given.

        progress_bar: str {'text', 'enhanced', 'tqdm', ''}, default="text"
            How to present the solver progress.
            'tqdm' uses the python module of the same name and raise an error if
            not installed. Empty string or False will disable the bar.

        progress_kwargs: dict, default={"chunk_size":10}
            Arguments to pass to the progress_bar. Qutip's bars use
            ``chunk_size``.

        keep_runs_results: bool
          Whether to store results from all trajectories or just store the
          averages.

        method: str, default="adams"
            Which ODE integrator methods are supported.

        map: str {"serial", "parallel", "loky"}
            How to run the trajectories. "parallel" uses concurent module to
            run in parallel while "loky" use the module of the same name to do
            so.

        job_timeout: None, int
            Maximum time to compute one trajectory.

        num_cpus: None, int
            Number of cpus to use when running in parallel. ``None`` detect the
            number of available cpus.

        bitgenerator: {None, "MT19937", "PCG64", "PCG64DXSM", ...}
            Which of numpy.random's bitgenerator to use. With ``None``, your
            numpy version's default is used.

        mc_corr_eps: float
            Small number used to detect non-physical collapse caused by
            numerical imprecision.

        norm_t_tol: float
            Tolerance in time used when finding the collapse.

        norm_tol: float
            Tolerance in norm used when finding the collapse.

        norm_steps: int
            Maximum number of tries to find the collapse.

        improved_sampling: Bool
            Whether to use the improved sampling algorithm
            of Abdelhafez et al. PRA (2019)
        """
        return self._options

    @options.setter
    def options(self, new_options):
        MultiTrajSolver.options.fset(self, new_options)

    @classmethod
    def avail_integrators(cls):
        if cls is Solver:
            return cls._avail_integrators.copy()
        return {
            **Solver.avail_integrators(),
            **cls._avail_integrators,
        }

    def add_feedback(self, key, type):
        """
        Register an argument to be updated with the state during the evolution.

        Equivalent to do:
            `solver.argument(key=state_t)`

        Parameters
        ----------
        key : str
            Arguments key to update.

        type : str, Qobj, QobjEvo
            Format of the `state_t`.

            - "qobj": As a Qobj, either a ket or dm.
            - "data": As a qutip data layer object. Density matrices will be
              square matrix.
            - "raw": As a qutip data layer object. Density matrices will be
              columns stacked: shape=(N**2, 1).
            - Qobj, QobjEvo: The value is updated with the expectation value of
              the given operator and the state.
            - "collapse": The value is replaced by a list of
              ``(collapse time, collapse operator number)``. It start as an
              empty list. This list is the same as the one returned in the
              evolution result and thus should not be modified.
        """
        self.system.add_feedback(key, type)
        self._integrator.reset(hard=True)<|MERGE_RESOLUTION|>--- conflicted
+++ resolved
@@ -477,17 +477,6 @@
         })
         return stats
 
-<<<<<<< HEAD
-    def _run_one_traj(self, seed, state, tlist, e_ops):
-=======
-    def _argument(self, args):
-        self._integrator.arguments(args)
-        self.rhs.arguments(args)
-        for c_op in self._c_ops:
-            c_op.arguments(args)
-        for n_op in self._n_ops:
-            n_op.arguments(args)
-
     def _initialize_run_one_traj(self, seed, state, tlist, e_ops,
                                  no_jump=False, jump_prob_floor=0.0):
         result = self.trajectory_resultclass(e_ops, self.options)
@@ -500,7 +489,6 @@
 
     def _run_one_traj(self, seed, state, tlist, e_ops, no_jump=False,
                       jump_prob_floor=0.0):
->>>>>>> 2dc5f3f0
         """
         Run one trajectory and return the result.
         """
