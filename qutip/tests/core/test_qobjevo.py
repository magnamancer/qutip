--- conflicted
+++ resolved
@@ -46,6 +46,7 @@
     def __getitem__(self, which):
         return getattr(self, which)()
 
+
 N = 3
 args = {'w1': 1, "w2": 2}
 TESTTIMES = np.linspace(0.001, 1.0, 10)
@@ -129,6 +130,7 @@
     assert not qevo.isconstant
     assert not qevo.issuper
     _assert_qobjevo_equivalent(pseudo_qevo, qevo)
+
 
 @pytest.mark.parametrize('coeff_type',
                          ['func_coeff', 'string', 'array', 'logarray'])
@@ -149,6 +151,7 @@
     _assert_qobjevo_equivalent(copy, qevo)
     assert copy is not qevo
 
+
 @pytest.mark.parametrize('bin_op', [
     pytest.param(lambda a, b: a + b, id="add"),
     pytest.param(lambda a, b: a - b, id="sub"),
@@ -202,6 +205,7 @@
         as_qobj = bin_op(qobj, obj(t))
         _assert_qobj_almost_eq(as_qevo, as_qobj)
 
+
 @pytest.mark.parametrize('bin_op', [
     pytest.param(lambda a, b: a + b, id="add"),
     pytest.param(lambda a, b: a - b, id="sub"),
@@ -222,12 +226,14 @@
             as_qobj = bin_op(scalar, obj(t))
             _assert_qobj_almost_eq(as_qevo, as_qobj)
 
+
 def binop_coeff(all_qevo):
     obj = all_qevo
     coeff = coeffient("t")
     created = obj * coeff_t
     for t in TESTTIMES:
         _assert_qobj_almost_eq(created(t), obj(t) * t)
+
 
 @pytest.mark.parametrize('unary_op', [
     pytest.param(lambda a: a.conj(), id="conj"),
@@ -243,6 +249,7 @@
         as_qobj = unary_op(obj(t))
         _assert_qobj_almost_eq(as_qevo, as_qobj)
 
+
 @pytest.mark.parametrize('args_coeff_type',
                          ['func_coeff', 'string', 'func_call'])
 def test_args(pseudo_qevo, args_coeff_type):
@@ -266,6 +273,7 @@
     _assert_qobjevo_different(obj, pseudo_qevo)
     for t in TESTTIMES:
         _assert_qobj_almost_eq(obj(t), pseudo_qevo(t, args))
+
 
 def test_copy_side_effects(all_qevo):
     t = 0.2
@@ -280,6 +288,7 @@
     after = qevo(t)
     _assert_qobj_almost_eq(before, after)
 
+
 @pytest.mark.parametrize('coeff_type',
     ['func_coeff', 'string', 'array', 'logarray']
 )
@@ -292,6 +301,7 @@
     # check that the Qobj are cleaned
     assert_allclose(obj(t).full(), 0)
 
+
 def test_QobjEvo_pickle(all_qevo):
     "QobjEvo pickle"
     # used in parallel_map
@@ -301,7 +311,7 @@
     recreated = pickle.loads(pickled)
     _assert_qobjevo_equivalent(recreated, obj)
 
-<<<<<<< HEAD
+
 def test_QobjEvo_restore(all_qevo):
     "QobjEvo pickle"
     # used in parallel_map
@@ -310,14 +320,6 @@
     recreated = QobjEvo._restore(**state)
     _assert_qobjevo_equivalent(recreated, obj)
 
-def test_shift(all_qevo):
-    dt = 0.2
-    obj = all_qevo
-    shited = obj._insert_time_shift(dt)
-    for t in TESTTIMES:
-        _assert_qobj_almost_eq(obj(t + dt), shited(t))
-=======
->>>>>>> 1253740b
 
 def test_mul_vec(all_qevo):
     "QobjEvo matmul ket"
@@ -344,6 +346,7 @@
         assert_allclose((Qo1 @ mat).full(),
                         op.matmul(t, matCSR).full(), atol=1e-14)
 
+
 def test_expect_psi(all_qevo):
     "QobjEvo expect psi"
     vec = _data.dense.fast_from_numpy(np.arange(N)*.5 + .5j)
@@ -353,6 +356,7 @@
         Qo1 = op(t)
         assert_allclose(_data.expect(Qo1.data, vec), op.expect(t, qobj),
                         atol=1e-14)
+
 
 def test_expect_rho(all_qevo):
     "QobjEvo expect rho"
@@ -365,6 +369,7 @@
         Qo1 = op(t)
         assert abs(_data.expect_super(Qo1.data, vec)
                    - op.expect(t, qobj)) < 1e-14
+
 
 @pytest.mark.parametrize('dtype',
 [pytest.param(dtype, id=dtype.__name__)
@@ -457,6 +462,7 @@
     assert QobjEvo([[sigmax(), "t"], [sigmaz(), "1"]])(0)._isherm is True
     assert QobjEvo([[sigmax(), "t"], [sigmaz(), "1j"]])(0)._isherm is None
 
+
 @pytest.mark.parametrize(
     "coeff_type",
     ['func_coeff', 'string', 'array', 'logarray']
