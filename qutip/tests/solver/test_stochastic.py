--- conflicted
+++ resolved
@@ -561,10 +561,8 @@
         assert all(
             w.shape == result_merged.wiener_process[0].shape
             for w in result_merged.wiener_process
-<<<<<<< HEAD
-        )
-=======
-        )
+        )
+
 
 @pytest.mark.parametrize("open", [True, False])
 @pytest.mark.parametrize("heterodyne", [True, False])
@@ -596,5 +594,4 @@
         assert abs(dW[0, 0]) < 0.5 # 5 sigmas
     else:
         assert dW.shape == (2,)
-        assert abs(dW[0]) < 0.5 # 5 sigmas
->>>>>>> e86f1314
+        assert abs(dW[0]) < 0.5 # 5 sigmas