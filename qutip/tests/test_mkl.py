--- conflicted
+++ resolved
@@ -1,212 +1,14 @@
 import pytest
 import numpy as np
-<<<<<<< HEAD
-import scipy.sparse as sp
-import scipy.linalg as la
-from numpy.testing import (assert_, run_module_suite, assert_array_almost_equal)
-import unittest
-from qutip import *
-from qutip.core import data as _data
-from qutip.settings import settings as qset
-if qset.install['has_mkl']:
-    from qutip._mkl.spsolve import (mkl_splu, mkl_spsolve)
-
-
-@unittest.skipIf(qset.install['has_mkl'] == False, 'MKL extensions not found.')
-def test_mkl_spsolve1():
-    """
-    MKL spsolve : Single RHS vector (Real)
-    """
-    Adense = np.array([[0., 1., 1.],
-                       [1., 0., 1.],
-                       [0., 0., 1.]])
-    As = sp.csr_matrix(Adense)
-    np.random.seed(1234)
-    x = np.random.randn(3)
-    b = As * x
-    x2 = mkl_spsolve(As, b)
-    assert_array_almost_equal(x, x2)
-
-
-@unittest.skipIf(qset.install['has_mkl'] == False, 'MKL extensions not found.')
-def test_mklspsolve2():
-    """
-    MKL spsolve : Single RHS vector (Complex)
-    """
-    A = rand_herm(10)
-    x = rand_ket(10).full()
-    b = A.full() @ x
-    y = mkl_spsolve(_data.to(_data.CSR, A.data).as_scipy(), b)
-    assert_array_almost_equal(x, y)
-
-
-@unittest.skipIf(qset.install['has_mkl'] == False, 'MKL extensions not found.')
-def test_mkl_spsolve3():
-    """
-    MKL spsolve : Multi RHS vector (Real)
-    """
-    row = np.array([0, 0, 1, 2, 2, 2])
-    col = np.array([0, 2, 2, 0, 1, 2])
-    data = np.array([1, 2, 3, -4, 5, 6])
-    sM = sp.csr_matrix((data, (row, col)), shape=(3, 3), dtype=float)
-    M = sM.toarray()
-    row = np.array([0, 0, 1, 1, 0, 0])
-    col = np.array([0, 2, 1, 1, 0, 0])
-    data = np.array([1, 1, 1, 1, 1, 1])
-    sN = sp.csr_matrix((data, (row, col)), shape=(3, 3), dtype=float)
-    N = sN.toarray()
-    sX = mkl_spsolve(sM, N)
-    X = la.solve(M, N)
-    assert_array_almost_equal(X, sX)
-
-
-@unittest.skipIf(qset.install['has_mkl'] == False, 'MKL extensions not found.')
-def test_mkl_spsolve4():
-    """
-    MKL spsolve : Multi RHS vector (Complex)
-    """
-    row = np.array([0, 0, 1, 2, 2, 2])
-    col = np.array([0, 2, 2, 0, 1, 2])
-    data = np.array([1, 2, 3, -4, 5, 6], dtype=complex)
-    sM = sp.csr_matrix((data, (row, col)), shape=(3, 3), dtype=complex)
-    M = sM.toarray()
-    row = np.array([0, 0, 1, 1, 0, 0])
-    col = np.array([0, 2, 1, 1, 0, 0])
-    data = np.array([1, 1, 1, 1, 1, 1], dtype=complex)
-    sN = sp.csr_matrix((data, (row, col)), shape=(3, 3), dtype=complex)
-    N = sN.toarray()
-    sX = mkl_spsolve(sM, N)
-    X = la.solve(M, N)
-    assert_array_almost_equal(X, sX)
-
-
-@unittest.skipIf(qset.install['has_mkl'] == False, 'MKL extensions not found.')
-def test_mkl_spsolve5():
-    """
-    MKL splu : Repeated RHS solve (Real)
-    """
-    row = np.array([0, 0, 1, 2, 2, 2])
-    col = np.array([0, 2, 2, 0, 1, 2])
-    data = np.array([1, 2, 3, -4, 5, 6])
-    sM = sp.csr_matrix((data, (row, col)), shape=(3, 3), dtype=float)
-    M = sM.toarray()
-
-    row = np.array([0, 0, 1, 1, 0, 0])
-    col = np.array([0, 2, 1, 1, 0, 0])
-    data = np.array([1, 1, 1, 1, 1, 1])
-    sN = sp.csr_matrix((data, (row, col)), shape=(3, 3), dtype=float)
-    N = sN.toarray()
-
-    sX = np.zeros((3, 3), dtype=float)
-    lu = mkl_splu(sM)
-
-    for k in range(3):
-        sX[:, k] = lu.solve(N[:, k])
-    lu.delete()
-
-    X = la.solve(M, N)
-    assert_array_almost_equal(X, sX)
-
-
-@unittest.skipIf(qset.install['has_mkl'] == False, 'MKL extensions not found.')
-def test_mkl_spsolve6():
-    """
-    MKL splu : Repeated RHS solve (Complex)
-    """
-    row = np.array([0, 0, 1, 2, 2, 2])
-    col = np.array([0, 2, 2, 0, 1, 2])
-    data = np.array([1, 2, 3, -4, 5, 6], dtype=complex)
-    sM = sp.csr_matrix((data, (row, col)), shape=(3, 3), dtype=complex)
-    M = sM.toarray()
-
-    row = np.array([0, 0, 1, 1, 0, 0])
-    col = np.array([0, 2, 1, 1, 0, 0])
-    data = np.array([1, 1, 1, 1, 1, 1], dtype=complex)
-    sN = sp.csr_matrix((data, (row, col)), shape=(3, 3), dtype=complex)
-    N = sN.toarray()
-
-    sX = np.zeros((3, 3), dtype=complex)
-    lu = mkl_splu(sM)
-
-    for k in range(3):
-        sX[:, k] = lu.solve(N[:, k])
-    lu.delete()
-
-    X = la.solve(M, N)
-    assert_array_almost_equal(X, sX)
-
-
-@unittest.skipIf(qset.install['has_mkl'] == False, 'MKL extensions not found.')
-def test_mkl_spsolve7():
-    """
-    MKL spsolve : Solution shape same as input RHS vec
-    """
-    row = np.array([0, 0, 1, 2, 2, 2])
-    col = np.array([0, 2, 2, 0, 1, 2])
-    data = np.array([1, 2, 3, -4, 5, 6], dtype=complex)
-    A = sp.csr_matrix((data, (row, col)), shape=(3, 3), dtype=complex)
-
-    b = np.array([0, 2, 0], dtype=complex)
-    out = mkl_spsolve(A, b)
-    assert b.shape == out.shape
-
-    b = np.array([0, 2, 0], dtype=complex).reshape((3, 1))
-    out = mkl_spsolve(A, b)
-    assert b.shape == out.shape
-
-
-@unittest.skipIf(qset.install['has_mkl'] == False, 'MKL extensions not found.')
-def test_mkl_spsolve8():
-    """
-    MKL spsolve : Sparse RHS matrix
-    """
-    A = sp.csr_matrix([[1, 2, 0],
-                       [0, 3, 0],
-                       [0, 0, 5]])
-    b = sp.csr_matrix([[0, 1],
-                       [1, 0],
-                       [0, 0]])
-
-    x = mkl_spsolve(A, b)
-    ans = np.array([[-2/3, 1],
-                    [1/3, 0],
-                    [0, 0]])
-    assert_array_almost_equal(x.toarray(), ans)
-
-
-@unittest.skipIf(qset.install['has_mkl'] == False, 'MKL extensions not found.')
-def test_mkl_spsolve9():
-    """
-    MKL spsolve : Hermitian (complex) solver
-    """
-    A = _data.to(_data.CSR, rand_herm(np.arange(1, 11)).data).as_scipy()
-    x = np.ones(10, dtype=complex)
-    b = A.dot(x)
-    y = mkl_spsolve(A, b, hermitian=1)
-    assert_array_almost_equal(x, y)
-
-
-@unittest.skipIf(qset.install['has_mkl'] == False, 'MKL extensions not found.')
-def test_mkl_spsolve10():
-    """
-    MKL spsolve : Hermitian (real) solver
-    """
-    A = _data.to(_data.CSR, rand_herm(np.arange(1, 11)).data).as_scipy()
-    A = sp.csr_matrix((np.real(A.data), A.indices, A.indptr), dtype=float)
-    x = np.ones(10, dtype=float)
-    b = A.dot(x)
-    y = mkl_spsolve(A, b, hermitian=1)
-    assert_array_almost_equal(x, y)
-=======
 import scipy.linalg
 import scipy.sparse
 
 import qutip
-if qutip.settings.has_mkl:
+if qutip.settings.install['has_mkl']:
     from qutip._mkl.spsolve import mkl_splu, mkl_spsolve
 
 pytestmark = [
-    pytest.mark.skipif(not qutip.settings.has_mkl,
+    pytest.mark.skipif(not qutip.settings.install['has_mkl'],
                        reason='MKL extensions not found.'),
 ]
 
@@ -309,5 +111,4 @@
             test_X[:, k] = lu.solve(N[:, k])
         lu.delete()
         expected_X = scipy.linalg.solve(M, N)
-        np.testing.assert_allclose(test_X, expected_X)
->>>>>>> 4a59f335
+        np.testing.assert_allclose(test_X, expected_X)